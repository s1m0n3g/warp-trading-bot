import {
  ComputeBudgetProgram,
  Connection,
  Keypair,
  PublicKey,
  TransactionMessage,
  VersionedTransaction,
} from '@solana/web3.js';
import {
  createAssociatedTokenAccountIdempotentInstruction,
  createCloseAccountInstruction,
  getAccount,
  getAssociatedTokenAddress,
  RawAccount,
  TOKEN_PROGRAM_ID,
} from '@solana/spl-token';
import { Liquidity, LiquidityPoolKeysV4, Percent, Token, TokenAmount } from '@raydium-io/raydium-sdk';
import {
  MarketCache,
  PoolCache,
  PoolSnapshot,
  RaydiumPoolSnapshot,
  SnipeListCache,
  isPumpFunPool,
  isRaydiumPool,
} from './cache';
import { PoolFilters } from './filters';
import { TransactionExecutor } from './transactions';
import {
  PumpfunPoolEventPayload,
  createPoolKeys,
  createPumpFunPoolKeys,
  KEEP_5_PERCENT_FOR_MOONSHOTS,
  logger,
  NETWORK,
  sleep,
} from './helpers';
import { Semaphore } from 'async-mutex';
import { WarpTransactionExecutor } from './transactions/warp-transaction-executor';
import { JitoTransactionExecutor } from './transactions/jito-rpc-transaction-executor';
import { BlacklistCache } from './cache/blacklist.cache';
import { TradeSignals } from './tradeSignals';
import { Messaging } from './messaging';
import { WhitelistCache } from './cache/whitelist.cache';
import { TechnicalAnalysisCache } from './cache/technical-analysis.cache';

export interface BotConfig {
  wallet: Keypair;
  minPoolSize: TokenAmount;
  maxPoolSize: TokenAmount;
  quoteToken: Token;
  quoteAmount: TokenAmount;
  quoteAta: PublicKey;
  maxTokensAtTheTime: number;
  useSnipeList: boolean;
  autoSell: boolean;
  autoBuyDelay: number;
  autoSellDelay: number;
  maxBuyRetries: number;
  maxSellRetries: number;
  unitLimit: number;
  unitPrice: number;
  takeProfit: number;
  stopLoss: number;
  trailingStopLoss: boolean;
  skipSellingIfLostMoreThan: number;
  buySlippage: number;
  sellSlippage: number;
  priceCheckInterval: number;
  priceCheckDuration: number;
  filterCheckInterval: number;
  filterCheckDuration: number;
  consecutiveMatchCount: number;
  checkHolders: boolean;
  checkTokenDistribution: boolean;
  checkAbnormalDistribution: boolean;
  telegramChatId?: number;
  telegramBotToken?: string;
  blacklistRefreshInterval: number;
  MACDLongPeriod?: number;
  MACDShortPeriod?: number;
  MACDSignalPeriod?: number;
  RSIPeriod?: number;
  autoSellWithoutSellSignal: boolean;
  buySignalTimeToWait: number;
  buySignalPriceInterval: number;
  buySignalFractionPercentageTimeToWait: number;
  buySignalLowVolumeThreshold: number;
  useTechnicalAnalysis: boolean;
  useTelegram: boolean;
  enablePumpfun: boolean;
}

export class Bot {
  private readonly snipeListCache?: SnipeListCache;
  private readonly blacklistCache: BlacklistCache;
  private readonly whitelistCache: WhitelistCache;

  private readonly semaphore: Semaphore;
  public readonly isWarp: boolean = false;
  public readonly isJito: boolean = false;
  private readonly tradeSignals: TradeSignals;
  private readonly messaging: Messaging;

  constructor(
    private readonly connection: Connection,
    private readonly marketStorage: MarketCache,
    private readonly poolStorage: PoolCache,
    private readonly txExecutor: TransactionExecutor,
    private readonly technicalAnalysisCache: TechnicalAnalysisCache,
    readonly config: BotConfig,
  ) {
    this.isWarp = txExecutor instanceof WarpTransactionExecutor;
    this.isJito = txExecutor instanceof JitoTransactionExecutor;

    this.semaphore = new Semaphore(config.maxTokensAtTheTime);

    this.messaging = new Messaging(config);

    this.tradeSignals = new TradeSignals(connection, config, this.messaging, technicalAnalysisCache);

    this.whitelistCache = new WhitelistCache();
    this.whitelistCache.init();

    this.blacklistCache = new BlacklistCache();
    this.blacklistCache.init();

    if (this.config.useSnipeList) {
      this.snipeListCache = new SnipeListCache();
      this.snipeListCache.init();
    }
  }

  public async handlePumpfunPool(
    _payload: PumpfunPoolEventPayload,
    lagSeconds: number = 0,
  ): Promise<void> {
    logger.trace({ lag: lagSeconds }, 'Received pump.fun pool update');
  }

  async validate(): Promise<boolean> {
    try {
      await getAccount(this.connection, this.config.quoteAta, this.connection.commitment);
    } catch (error) {
      logger.error(
        `${this.config.quoteToken.symbol} token account not found in wallet: ${this.config.wallet.publicKey.toString()}`,
      );
      return false;
    }

    return true;
  }

  public async whitelistSnipe(pool: RaydiumPoolSnapshot): Promise<boolean> {
    if (this.whitelistCache.whitelistIsEmpty()) {
      return false;
    }

    const market = await this.marketStorage.get(pool.marketId.toString());
    const poolKeys: LiquidityPoolKeysV4 = createPoolKeys(new PublicKey(pool.id), pool.state, market);

    // updateAuthority is whitelisted
    return await this.whitelistCache.isInList(this.connection, poolKeys);
  }

  public async buy(pool: PoolSnapshot, lag: number = 0): Promise<void> {
    const cachedPool = await this.poolStorage.get(pool.baseMint.toBase58());
    const poolSnapshot = cachedPool ?? pool;
    const poolType = poolSnapshot.type;
    const poolMint = poolSnapshot.baseMint.toBase58();

    logger.trace({ mint: poolMint }, `Processing new pool...`);

    if (isPumpFunPool(poolSnapshot)) {
      const pumpFunKeys = createPumpFunPoolKeys(poolSnapshot);
      logger.warn({ mint: pumpFunKeys.baseMint.toBase58() }, `Pump.fun buy flow not implemented yet`);
      return;
    }

    if (!isRaydiumPool(poolSnapshot)) {
      logger.warn({ mint: poolMint }, `Unsupported pool type for buy operation: ${poolType}`);
      return;
    }

    const whitelistSnipe = await this.whitelistSnipe(poolSnapshot);

    if (this.config.useSnipeList && !this.snipeListCache?.isInList(poolMint)) {
      logger.debug({ mint: poolMint }, `Skipping buy because token is not in a snipe list`);
      return;
    }

    if (!whitelistSnipe && this.config.autoBuyDelay > 0) {
      const waitTime = Math.max(this.config.autoBuyDelay - lag * 1000, 0);
      if (waitTime > 0) {
        logger.debug({ mint: poolMint }, `Waiting for ${waitTime} ms before buy`);
        await sleep(waitTime);
      }
    }

    const activeBuyOperations = Math.max(0, this.config.maxTokensAtTheTime - this.semaphore.getValue());
    const activeSellMonitors = this.tradeSignals.getActiveMonitorCount();
    const numberOfActionsBeingProcessed = activeBuyOperations + activeSellMonitors;

    if (this.semaphore.isLocked() || numberOfActionsBeingProcessed >= this.config.maxTokensAtTheTime) {
      logger.debug(
        { mint: poolMint },
        `Skipping buy because max tokens to process at the same time is ${this.config.maxTokensAtTheTime} and currently ${numberOfActionsBeingProcessed} tokens is being processed (buys: ${activeBuyOperations}, sells: ${activeSellMonitors})`,
      );
      return;
    }

    await this.semaphore.acquire();

    try {
      const [market, mintAta] = await Promise.all([
        this.marketStorage.get(poolSnapshot.marketId.toString()),
        getAssociatedTokenAddress(poolSnapshot.baseMint, this.config.wallet.publicKey),
      ]);
      const poolKeys: LiquidityPoolKeysV4 = createPoolKeys(new PublicKey(poolSnapshot.id), poolSnapshot.state, market);

      if (!whitelistSnipe && !this.config.useSnipeList) {
        const match = await this.filterMatch(poolKeys);

        if (!match) {
          logger.trace({ mint: poolMint }, `Skipping buy because pool doesn't match filters`);
          return;
        }
      }

      if (!whitelistSnipe) {
        const buySignal = await this.tradeSignals.waitForBuySignal(poolKeys);

        if (!buySignal) {
          await this.messaging.sendTelegramMessage(
            `😭Skipping buy signal😭\n\nMint <code>${poolMint}</code>`,
            poolMint,
          );

          logger.trace({ mint: poolMint }, `Skipping buy because buy signal not received`);
          return;
        }
      }

      const startTime = Date.now();
      for (let i = 0; i < this.config.maxBuyRetries; i++) {
        try {
          if (Date.now() - startTime > 10_000) {
            logger.info(`Not buying mint ${poolMint}, max buy 10 sec timer exceeded!`);
            return;
          }

          logger.info(
            { mint: poolMint },
            `Send buy transaction attempt: ${i + 1}/${this.config.maxBuyRetries}`,
          );

          const tokenOut = new Token(TOKEN_PROGRAM_ID, poolKeys.baseMint, poolKeys.baseDecimals);
          const result = await this.swap(
            poolKeys,
            this.config.quoteAta,
            mintAta,
            this.config.quoteToken,
            tokenOut,
            this.config.quoteAmount,
            this.config.buySlippage,
            this.config.wallet,
            'buy',
          );

          if (result.confirmed) {
            const signatureUrl = `https://solscan.io/tx/${result.signature}?cluster=${NETWORK}`;
            const dexUrl = `https://dexscreener.com/solana/${poolMint}?maker=${this.config.wallet.publicKey}`;

            logger.info(
              {
                mint: poolMint,
                signature: result.signature,
                url: signatureUrl,
                dex: dexUrl,
              },
              `Confirmed buy tx`,
            );

            await this.messaging.sendTelegramMessage(
              `💚Confirmed buy💚\n\nMint <code>${poolMint}</code>\nSignature <code>${result.signature}</code>`,
              poolMint,
              { source: 'raydium' },
            );

            break;
          }

          logger.info(
            {
              mint: poolMint,
              signature: result.signature,
              error: result.error,
            },
            `Error confirming buy tx`,
          );
        } catch (error) {
          logger.debug({ mint: poolMint, error }, `Error confirming buy transaction`);
        }
      }
    } catch (error) {
      logger.error({ mint: poolMint, error }, `Failed to buy token`);
    } finally {
      this.semaphore.release();
    }
  }

  public async sell(accountId: PublicKey, rawAccount: RawAccount): Promise<void> {
    const source: 'raydium' = 'raydium';

    try {
      const poolData = await this.poolStorage.get(rawAccount.mint.toString());

      if (poolData && poolData.sold) {
        return;
      }

      logger.trace({ mint: rawAccount.mint.toString() }, `Processing new token...`);

      if (!poolData) {
        logger.trace({ mint: rawAccount.mint.toString() }, `Token pool data is not found, can't sell`);
        return;
      }

      if (isPumpFunPool(poolData)) {
        const pumpFunKeys = createPumpFunPoolKeys(poolData);
        logger.warn({ mint: pumpFunKeys.baseMint.toBase58() }, `Pump.fun sell flow not implemented yet`);
        return;
      }

      const poolType = poolData.type;

      if (!isRaydiumPool(poolData)) {
        logger.warn({ mint: rawAccount.mint.toString() }, `Unsupported pool type for sell operation: ${poolType}`);
        return;
      }

      const poolMint = poolData.baseMint.toBase58();

      let moonshotConditionAmount = KEEP_5_PERCENT_FOR_MOONSHOTS
        ? (rawAccount.amount * BigInt(95)) / BigInt(100)
        : rawAccount.amount;

      const tokenIn = new Token(TOKEN_PROGRAM_ID, poolData.baseMint, poolData.baseDecimals);
      const tokenAmountIn = new TokenAmount(tokenIn, moonshotConditionAmount, true);

      if (tokenAmountIn.isZero()) {
        logger.info({ mint: poolMint, source }, `Empty balance, can't sell`);
        return;
      }

      if (this.config.autoSellDelay > 0) {
        logger.debug({ mint: poolMint }, `Waiting for ${this.config.autoSellDelay} ms before sell`);
        await sleep(this.config.autoSellDelay);
      }

      const market = await this.marketStorage.get(poolData.marketId.toString());
      const poolKeys: LiquidityPoolKeysV4 = createPoolKeys(new PublicKey(poolData.id), poolData.state, market);

      for (let i = 0; i < this.config.maxSellRetries; i++) {
        try {
          if (i === 0) {
            const decision = await this.tradeSignals.waitForSellSignal(tokenAmountIn, poolKeys);

            if (!decision.shouldSell) {
<<<<<<< HEAD
              if ('reason' in decision && decision.reason === 'largeLoss') {
=======
              if (decision.reason === 'largeLoss') {
>>>>>>> bd7dc8f1
                await this.poolStorage.markAsSold(rawAccount.mint.toString());
              }
              return;
            }
          }

          if (KEEP_5_PERCENT_FOR_MOONSHOTS) {
            await this.poolStorage.markAsSold(rawAccount.mint.toString());
          }

          logger.info(
            { mint: poolMint, source },
            `Send sell transaction attempt: ${i + 1}/${this.config.maxSellRetries}`,
          );

          const result = await this.swap(
            poolKeys,
            accountId,
            this.config.quoteAta,
            tokenIn,
            this.config.quoteToken,
            tokenAmountIn,
            this.config.sellSlippage,
            this.config.wallet,
            'sell',
          );

          if (result.confirmed) {
            try {
              this.connection
                .getParsedTransaction(result.signature, {
                  commitment: 'confirmed',
                  maxSupportedTransactionVersion: 0,
                })
                .then(async (parsedConfirmedTransaction) => {
                  if (parsedConfirmedTransaction) {
                    const preTokenBalances = parsedConfirmedTransaction.meta.preTokenBalances;
                    const postTokenBalances = parsedConfirmedTransaction.meta.postTokenBalances;

                    const pre = preTokenBalances
                      .filter(
                        (x) =>
                          x.mint === this.config.quoteToken.mint.toString() &&
                          x.owner === this.config.wallet.publicKey.toString(),
                      )
                      .map((x) => x.uiTokenAmount.uiAmount)
                      .reduce((a, b) => a + b, 0);

                    const post = postTokenBalances
                      .filter(
                        (x) =>
                          x.mint === this.config.quoteToken.mint.toString() &&
                          x.owner === this.config.wallet.publicKey.toString(),
                      )
                      .map((x) => x.uiTokenAmount.uiAmount)
                      .reduce((a, b) => a + b, 0);

                    const quoteAmountNumber = parseFloat(this.config.quoteAmount.toFixed());
                    const profitOrLoss = post - pre - quoteAmountNumber;
                    const percentageChange = (profitOrLoss / quoteAmountNumber) * 100;

                    await this.messaging.sendTelegramMessage(
                      `⭕Confirmed Raydium sale at <b>${(post - pre).toFixed(5)}</b>⭕\n\n${
                        profitOrLoss < 0 ? '🔴Loss ' : '🟢Profit '
                      }<code>${profitOrLoss.toFixed(5)} ${this.config.quoteToken.symbol} (${percentageChange.toFixed(
                        2,
                      )}%)</code>\n\nRetries <code>${i + 1}/${this.config.maxSellRetries}</code>`,
                      rawAccount.mint.toString(),
                      { source },
                    );
                  }
                })
                .catch((error) => {
                  logger.error({ mint: poolMint, error }, 'Error fetching transaction details');
                });
            } catch (error) {
              logger.error({ mint: poolMint, error }, 'Error calculating profit');
            }

            const signatureUrl = `https://solscan.io/tx/${result.signature}?cluster=${NETWORK}`;
            const dexUrl = `https://dexscreener.com/solana/${rawAccount.mint.toString()}?maker=${this.config.wallet.publicKey}`;

          logger.info(
            {
              dex: dexUrl,
              mint: rawAccount.mint.toString(),
              signature: result.signature,
              url: signatureUrl,
              source,
            },
            `Confirmed sell tx`,
          );
          await this.poolStorage.markAsSold(rawAccount.mint.toString());
          break;
        }

          logger.info(
            {
              mint: rawAccount.mint.toString(),
              signature: result.signature,
              error: result.error,
              source,
            },
            `Error confirming sell tx`,
          );
        } catch (error) {
          logger.debug({ mint: rawAccount.mint.toString(), error, source }, `Error confirming sell transaction`);
        }
      }
    } catch (error) {
      logger.error({ mint: rawAccount.mint.toString(), error, source }, `Failed to sell token`);
    }
  }

  private async swap(
    poolKeys: LiquidityPoolKeysV4,
    ataIn: PublicKey,
    ataOut: PublicKey,
    tokenIn: Token,
    tokenOut: Token,
    amountIn: TokenAmount,
    slippage: number,
    wallet: Keypair,
    direction: 'buy' | 'sell',
  ) {
    const slippagePercent = new Percent(slippage, 100);
    const poolInfo = await Liquidity.fetchInfo({
      connection: this.connection,
      poolKeys,
    });

    const computedAmountOut = Liquidity.computeAmountOut({
      poolKeys,
      poolInfo,
      amountIn,
      currencyOut: tokenOut,
      slippage: slippagePercent,
    });

    const latestBlockhash = await this.connection.getLatestBlockhash();
    const { innerTransaction } = Liquidity.makeSwapFixedInInstruction(
      {
        poolKeys: poolKeys,
        userKeys: {
          tokenAccountIn: ataIn,
          tokenAccountOut: ataOut,
          owner: wallet.publicKey,
        },
        amountIn: amountIn.raw,
        minAmountOut: computedAmountOut.minAmountOut.raw,
      },
      poolKeys.version,
    );

    const messageV0 = new TransactionMessage({
      payerKey: wallet.publicKey,
      recentBlockhash: latestBlockhash.blockhash,
      instructions: [
        ...(this.isWarp || this.isJito
          ? []
          : [
              ComputeBudgetProgram.setComputeUnitPrice({ microLamports: this.config.unitPrice }),
              ComputeBudgetProgram.setComputeUnitLimit({ units: this.config.unitLimit }),
            ]),
        ...(direction === 'buy'
          ? [
              createAssociatedTokenAccountIdempotentInstruction(
                wallet.publicKey,
                ataOut,
                wallet.publicKey,
                tokenOut.mint,
              ),
            ]
          : []),
        ...innerTransaction.instructions,
        ...(direction === 'sell' && !KEEP_5_PERCENT_FOR_MOONSHOTS
          ? [createCloseAccountInstruction(ataIn, wallet.publicKey, wallet.publicKey)]
          : []),
      ],
    }).compileToV0Message();

    const transaction = new VersionedTransaction(messageV0);
    transaction.sign([wallet, ...innerTransaction.signers]);

    return this.txExecutor.executeAndConfirm(transaction, wallet, latestBlockhash);
  }

  private async filterMatch(poolKeys: LiquidityPoolKeysV4) {
    if (this.config.filterCheckInterval === 0 || this.config.filterCheckDuration === 0) {
      return true;
    }

    const filters = new PoolFilters(
      this.connection,
      {
        quoteToken: this.config.quoteToken,
        minPoolSize: this.config.minPoolSize,
        maxPoolSize: this.config.maxPoolSize,
      },
      this.blacklistCache,
    );

    const timesToCheck = this.config.filterCheckDuration / this.config.filterCheckInterval;
    let timesChecked = 0;
    let matchCount = 0;

    do {
      try {
        const shouldBuy = await filters.execute(poolKeys);

        if (shouldBuy) {
          matchCount++;

          if (this.config.consecutiveMatchCount <= matchCount) {
            logger.debug(
              { mint: poolKeys.baseMint.toString() },
              `Filter match ${matchCount}/${this.config.consecutiveMatchCount}`,
            );
            return true;
          }
        } else {
          matchCount = 0;
        }

        if (this.config.filterCheckInterval > 1) {
          logger.trace(
            { mint: poolKeys.baseMint.toString() },
            `${timesChecked + 1}/${timesToCheck} Filter didn't match, waiting for ${
              this.config.filterCheckInterval / 1000
            } sec.`,
          );
        }
        await sleep(this.config.filterCheckInterval);
      } finally {
        timesChecked++;
      }
    } while (timesChecked < timesToCheck);

    return false;
  }
}<|MERGE_RESOLUTION|>--- conflicted
+++ resolved
@@ -367,11 +367,8 @@
             const decision = await this.tradeSignals.waitForSellSignal(tokenAmountIn, poolKeys);
 
             if (!decision.shouldSell) {
-<<<<<<< HEAD
               if ('reason' in decision && decision.reason === 'largeLoss') {
-=======
-              if (decision.reason === 'largeLoss') {
->>>>>>> bd7dc8f1
+
                 await this.poolStorage.markAsSold(rawAccount.mint.toString());
               }
               return;
