import BN from 'bn.js';
import { MarketCache, PoolCache, createRaydiumPoolSnapshot } from './cache';
import { Listeners } from './listeners';
import { Connection, KeyedAccountInfo, Keypair } from '@solana/web3.js';
import {
  LIQUIDITY_STATE_LAYOUT_V4,
  MARKET_STATE_LAYOUT_V3,
  LiquidityStateV4,
  Token,
  TokenAmount,
} from '@raydium-io/raydium-sdk';
import { AccountLayout, RawAccount, TOKEN_PROGRAM_ID, getAssociatedTokenAddressSync } from '@solana/spl-token';
import { Bot, BotConfig } from './bot';
import { DefaultTransactionExecutor, TransactionExecutor } from './transactions';
import {
  getToken,
  getWallet,
  logger,
  COMMITMENT_LEVEL,
  RPC_ENDPOINT,
  RPC_WEBSOCKET_ENDPOINT,
  PRE_LOAD_EXISTING_MARKETS,
  LOG_LEVEL,
  QUOTE_MINT,
  MAX_POOL_SIZE,
  MIN_POOL_SIZE,
  QUOTE_AMOUNT,
  PRIVATE_KEY,
  USE_SNIPE_LIST,
  AUTO_SELL_DELAY,
  MAX_SELL_RETRIES,
  AUTO_SELL,
  MAX_BUY_RETRIES,
  AUTO_BUY_DELAY,
  COMPUTE_UNIT_LIMIT,
  COMPUTE_UNIT_PRICE,
  CACHE_NEW_MARKETS,
  TAKE_PROFIT,
  STOP_LOSS,
  BUY_SLIPPAGE,
  SELL_SLIPPAGE,
  PRICE_CHECK_DURATION,
  PRICE_CHECK_INTERVAL,
  SNIPE_LIST_REFRESH_INTERVAL,
  TRANSACTION_EXECUTOR,
  CUSTOM_FEE,
  FILTER_CHECK_INTERVAL,
  FILTER_CHECK_DURATION,
  CONSECUTIVE_FILTER_MATCHES,
  MAX_TOKENS_AT_THE_TIME,
  CHECK_IF_MINT_IS_RENOUNCED,
  CHECK_IF_FREEZABLE,
  CHECK_IF_BURNED,
  CHECK_IF_MUTABLE,
  CHECK_IF_SOCIALS,
  TRAILING_STOP_LOSS,
  SKIP_SELLING_IF_LOST_MORE_THAN,
  MAX_LAG,
  MAX_PRE_SWAP_VOLUME_IN_QUOTE,
  MAX_PRE_SWAP_VOLUME_RAW,
  CHECK_HOLDERS,
  CHECK_ABNORMAL_DISTRIBUTION,
  CHECK_TOKEN_DISTRIBUTION,
  TELEGRAM_CHAT_ID,
  BLACKLIST_REFRESH_INTERVAL,
  MACD_SHORT_PERIOD,
  MACD_LONG_PERIOD,
  MACD_SIGNAL_PERIOD,
  RSI_PERIOD,
  TELEGRAM_BOT_TOKEN,
  AUTO_SELL_WITHOUT_SELL_SIGNAL,
  BUY_SIGNAL_TIME_TO_WAIT,
  BUY_SIGNAL_PRICE_INTERVAL,
  BUY_SIGNAL_FRACTION_TIME_TO_WAIT,
  BUY_SIGNAL_LOW_VOLUME_THRESHOLD,
  USE_TELEGRAM,
  USE_TA,
  ENABLE_PUMPFUN,
} from './helpers';
import type { PumpfunPoolEventPayload } from './helpers';
import { WarpTransactionExecutor } from './transactions/warp-transaction-executor';
import { JitoTransactionExecutor } from './transactions/jito-rpc-transaction-executor';
import { TechnicalAnalysisCache } from './cache/technical-analysis.cache';

const connection = new Connection(RPC_ENDPOINT, {
  wsEndpoint: RPC_WEBSOCKET_ENDPOINT,
  commitment: COMMITMENT_LEVEL,
});

type ResolvedMaxPreSwapVolume = {
  raw: BN;
  display: string;
};

function resolveMaxPreSwapVolume(quoteToken: Token): ResolvedMaxPreSwapVolume {
  const quoteThreshold = MAX_PRE_SWAP_VOLUME_IN_QUOTE?.trim();
  const rawThreshold = MAX_PRE_SWAP_VOLUME_RAW?.trim();

  if (quoteThreshold && rawThreshold) {
    logger.warn(
      'Both MAX_PRE_SWAP_VOLUME_IN_QUOTE and MAX_PRE_SWAP_VOLUME are set; using the quote-denominated value.',
    );
  }

  if (quoteThreshold) {
    const amount = new TokenAmount(quoteToken, quoteThreshold, false);

    return {
      raw: amount.raw,
      display: `${quoteThreshold} ${quoteToken.symbol} (${amount.raw.toString()} raw units)`,
    };
  }

  if (rawThreshold) {
    if (rawThreshold.startsWith('-')) {
      logger.warn('MAX_PRE_SWAP_VOLUME cannot be negative; defaulting to zero');
    } else if (/^\d+$/.test(rawThreshold)) {
      const rawValue = new BN(rawThreshold);
      const approx = new TokenAmount(quoteToken, rawValue, true);

      return {
        raw: rawValue,
        display: `${rawValue.toString()} raw units (~${approx.toFixed()} ${quoteToken.symbol})`,
      };
    } else {
      try {
        const amount = new TokenAmount(quoteToken, rawThreshold, false);
        logger.warn(
          `MAX_PRE_SWAP_VOLUME should be an integer raw amount. Interpreting "${rawThreshold}" as ${quoteToken.symbol}.`,
        );

        return {
          raw: amount.raw,
          display: `${rawThreshold} ${quoteToken.symbol} (${amount.raw.toString()} raw units)`,
        };
      } catch (error) {
        logger.error({ err: error, rawThreshold }, 'Invalid MAX_PRE_SWAP_VOLUME value; defaulting to zero');
      }
    }
  }

  const zero = new BN(0);
  const approx = new TokenAmount(quoteToken, zero, true);

  return {
    raw: zero,
    display: `${zero.toString()} raw units (~${approx.toFixed()} ${quoteToken.symbol})`,
  };
}

function printDetails(
  wallet: Keypair,
  quoteToken: Token,
  bot: Bot,
  maxPreSwapVolume: ResolvedMaxPreSwapVolume,
) {
  logger.info(`  
                                        ..   :-===++++-     
                                .-==+++++++- =+++++++++-    
            ..:::--===+=.=:     .+++++++++++:=+++++++++:    
    .==+++++++++++++++=:+++:    .+++++++++++.=++++++++-.    
    .-+++++++++++++++=:=++++-   .+++++++++=:.=+++++-::-.    
     -:+++++++++++++=:+++++++-  .++++++++-:- =+++++=-:      
      -:++++++=++++=:++++=++++= .++++++++++- =+++++:        
       -:++++-:=++=:++++=:-+++++:+++++====--:::::::.        
        ::=+-:::==:=+++=::-:--::::::::::---------::.        
         ::-:  .::::::::.  --------:::..                    
          :-    .:.-:::.                                    

          WARP DRIVE ACTIVATED 🚀🐟
          Made with ❤️ by humans.
  `);

  const botConfig = bot.config;

  logger.info('------- CONFIGURATION START -------');
  logger.info(`Wallet: ${wallet.publicKey.toString()}`);

  logger.info('- Bot -');
  logger.info(`Using transaction executor: ${TRANSACTION_EXECUTOR}`);

  if (bot.isWarp || bot.isJito) {
    logger.info(`${TRANSACTION_EXECUTOR} fee: ${CUSTOM_FEE}`);
  } else {
    logger.info(`Compute Unit limit: ${botConfig.unitLimit}`);
    logger.info(`Compute Unit price (micro lamports): ${botConfig.unitPrice}`);
  }

  logger.info(`Max tokens at the time: ${botConfig.maxTokensAtTheTime}`);
  logger.info(`Pre load existing markets: ${PRE_LOAD_EXISTING_MARKETS}`);
  logger.info(`Cache new markets: ${CACHE_NEW_MARKETS}`);
  logger.info(`Log level: ${LOG_LEVEL}`);
  logger.info(`Max lag: ${MAX_LAG}`);
  logger.info(`Max pre swap volume: ${maxPreSwapVolume.display}`);
  logger.info(`Pump.fun listener enabled: ${botConfig.enablePumpfun}`);
  logger.info(`Telegram notifications: ${botConfig.useTelegram}`);

  if (botConfig.useTelegram) {
    logger.info(`Telegram chat id: ${botConfig.telegramChatId}`);
  }

  logger.info('- Buy -');
  logger.info(`Buy amount: ${botConfig.quoteAmount.toFixed()} ${botConfig.quoteToken.name}`);
  logger.info(`Auto buy delay: ${botConfig.autoBuyDelay} ms`);
  logger.info(`Max buy retries: ${botConfig.maxBuyRetries}`);
  logger.info(`Buy amount (${quoteToken.symbol}): ${botConfig.quoteAmount.toFixed()}`);
  logger.info(`Buy slippage: ${botConfig.buySlippage}%`);

  logger.info('- Sell -');
  logger.info(`Auto sell: ${AUTO_SELL}`);
  logger.info(`Auto sell delay: ${botConfig.autoSellDelay} ms`);
  logger.info(`Max sell retries: ${botConfig.maxSellRetries}`);
  logger.info(`Sell slippage: ${botConfig.sellSlippage}%`);
  logger.info(`Price check interval (PRICE_CHECK_INTERVAL): ${botConfig.priceCheckInterval} ms`);
  logger.info(`Price check duration (PRICE_CHECK_DURATION): ${botConfig.priceCheckDuration} ms`);
  logger.info(`Take profit: ${botConfig.takeProfit}%`);
  logger.info(`Stop loss: ${botConfig.stopLoss}%`);
  logger.info(`Trailing stop loss: ${botConfig.trailingStopLoss}`);
  logger.info(`Skip selling if lost more than: ${botConfig.skipSellingIfLostMoreThan}%`);

  logger.info('- Snipe list -');
  logger.info(`Snipe list: ${botConfig.useSnipeList}`);
  logger.info(`Snipe list refresh interval: ${SNIPE_LIST_REFRESH_INTERVAL} ms`);

  if (botConfig.useSnipeList) {
    logger.info('- Filters -');
    logger.info(`Filters are disabled when snipe list is on`);
  } else {
    logger.info('- Filters -');
    logger.info(`Filter check interval: ${botConfig.filterCheckInterval} ms`);
    logger.info(`Filter check duration: ${botConfig.filterCheckDuration} ms`);
    logger.info(`Consecutive filter matches: ${botConfig.consecutiveMatchCount}`);
    logger.info(`Check renounced: ${CHECK_IF_MINT_IS_RENOUNCED}`);
    logger.info(`Check freezable: ${CHECK_IF_FREEZABLE}`);
    logger.info(`Check burned: ${CHECK_IF_BURNED}`);
    logger.info(`Check mutable: ${CHECK_IF_MUTABLE}`);
    logger.info(`Check socials: ${CHECK_IF_SOCIALS}`);
    logger.info(`Min pool size: ${botConfig.minPoolSize.toFixed()}`);
    logger.info(`Max pool size: ${botConfig.maxPoolSize.toFixed()}`);
  }

  logger.info(`Check Holders: ${botConfig.checkHolders}`);    
  logger.info(`Check Token Distribution: ${botConfig.checkTokenDistribution}`);
  logger.info(`Check Abnormal Distribution: ${botConfig.checkAbnormalDistribution}`);
  logger.info(`Blacklist refresh interval: ${BLACKLIST_REFRESH_INTERVAL}`);

  logger.info(`Technical analysis enabled: ${botConfig.useTechnicalAnalysis}`);

  if (botConfig.useTechnicalAnalysis) {
    logger.info(`Buy signal MACD: ${botConfig.MACDShortPeriod}/${botConfig.MACDLongPeriod}/${botConfig.MACDSignalPeriod}`);
    logger.info(`Buy signal RSI: ${botConfig.RSIPeriod}`);
  }
  
  logger.info('------- CONFIGURATION END -------');

  logger.info('Bot is running! Press CTRL + C to stop it.');
}

const runListener = async () => {
  logger.level = LOG_LEVEL;
  logger.info('Bot is starting...');

  const marketCache = new MarketCache(connection);
  const poolCache = new PoolCache();
  await poolCache.init();
  const technicalAnalysisCache = new TechnicalAnalysisCache();

  let txExecutor: TransactionExecutor;

  switch (TRANSACTION_EXECUTOR) {
    case 'warp': {
      txExecutor = new WarpTransactionExecutor(CUSTOM_FEE);
      break;
    }
    case 'jito': {
      txExecutor = new JitoTransactionExecutor(CUSTOM_FEE, connection);
      break;
    }
    default: {
      txExecutor = new DefaultTransactionExecutor(connection);
      break;
    }
  }

  const wallet = getWallet(PRIVATE_KEY.trim());
  const quoteToken = getToken(QUOTE_MINT);
  const botConfig = <BotConfig>{
    wallet,
    quoteAta: getAssociatedTokenAddressSync(quoteToken.mint, wallet.publicKey),
    minPoolSize: new TokenAmount(quoteToken, MIN_POOL_SIZE, false),
    maxPoolSize: new TokenAmount(quoteToken, MAX_POOL_SIZE, false),
    quoteToken,
    quoteAmount: new TokenAmount(quoteToken, QUOTE_AMOUNT, false),
    maxTokensAtTheTime: MAX_TOKENS_AT_THE_TIME,
    useSnipeList: USE_SNIPE_LIST,
    autoSell: AUTO_SELL,
    autoSellDelay: AUTO_SELL_DELAY,
    maxSellRetries: MAX_SELL_RETRIES,
    autoBuyDelay: AUTO_BUY_DELAY,
    maxBuyRetries: MAX_BUY_RETRIES,
    unitLimit: COMPUTE_UNIT_LIMIT,
    unitPrice: COMPUTE_UNIT_PRICE,
    takeProfit: TAKE_PROFIT,
    stopLoss: STOP_LOSS,
    trailingStopLoss: TRAILING_STOP_LOSS,
    skipSellingIfLostMoreThan: SKIP_SELLING_IF_LOST_MORE_THAN,
    buySlippage: BUY_SLIPPAGE,
    sellSlippage: SELL_SLIPPAGE,
    priceCheckInterval: PRICE_CHECK_INTERVAL,
    priceCheckDuration: PRICE_CHECK_DURATION,
    filterCheckInterval: FILTER_CHECK_INTERVAL,
    filterCheckDuration: FILTER_CHECK_DURATION,
    consecutiveMatchCount: CONSECUTIVE_FILTER_MATCHES,
    checkHolders:CHECK_HOLDERS,
    checkTokenDistribution:CHECK_TOKEN_DISTRIBUTION,
    checkAbnormalDistribution:CHECK_ABNORMAL_DISTRIBUTION,
    telegramChatId:TELEGRAM_CHAT_ID,
    telegramBotToken: TELEGRAM_BOT_TOKEN,
    blacklistRefreshInterval: BLACKLIST_REFRESH_INTERVAL,
    MACDLongPeriod: MACD_LONG_PERIOD,
    MACDShortPeriod: MACD_SHORT_PERIOD,
    MACDSignalPeriod: MACD_SIGNAL_PERIOD,
    RSIPeriod: RSI_PERIOD,
    autoSellWithoutSellSignal: AUTO_SELL_WITHOUT_SELL_SIGNAL,
    buySignalTimeToWait: BUY_SIGNAL_TIME_TO_WAIT,
    buySignalPriceInterval: BUY_SIGNAL_PRICE_INTERVAL,
    buySignalFractionPercentageTimeToWait: BUY_SIGNAL_FRACTION_TIME_TO_WAIT,
    buySignalLowVolumeThreshold: BUY_SIGNAL_LOW_VOLUME_THRESHOLD,
    useTelegram: USE_TELEGRAM,
    useTechnicalAnalysis: USE_TA,
    enablePumpfun: ENABLE_PUMPFUN,
  };

  const bot = new Bot(connection, marketCache, poolCache, txExecutor, technicalAnalysisCache, botConfig);
  const valid = await bot.validate();

  if (!valid) {
    logger.info('Bot is exiting...');
    process.exit(1);
  }

  if (PRE_LOAD_EXISTING_MARKETS) {
    await marketCache.init({ quoteToken });
  }

  const runTimestamp = BigInt(Math.floor(new Date().getTime() / 1000));
  const listeners = new Listeners(connection);
  await listeners.start({
    walletPublicKey: wallet.publicKey,
    quoteToken,
    autoSell: AUTO_SELL,
    cacheNewMarkets: CACHE_NEW_MARKETS,
    enablePumpfun: ENABLE_PUMPFUN,
  });

  if (AUTO_SELL) {
    try {
      const { value: existingTokenAccounts } = await connection.getTokenAccountsByOwner(wallet.publicKey, {
        programId: TOKEN_PROGRAM_ID,
      });

      const walletMints = new Set<string>();

      for (const { pubkey, account } of existingTokenAccounts) {
        const accountData = AccountLayout.decode(account.data) as RawAccount;
        const mint = accountData.mint.toString();

        if (accountData.mint.equals(quoteToken.mint)) {
          continue;
        }

        const balance = BigInt(accountData.amount.toString());
        if (balance === 0n) {
          continue;
        }

        walletMints.add(mint);

        const cachedPool = await poolCache.get(mint);

        if (!cachedPool) {
          logger.trace({ mint }, 'Skipping resume for token without cached pool data');
          continue;
        }

        if (cachedPool.sold) {
          logger.trace({ mint }, 'Skipping resume for token already marked as sold');
          continue;
        }

        logger.info({ mint, account: pubkey.toBase58() }, 'Resuming sell monitoring for existing position');
        void bot.sell(pubkey, accountData);
      }

      for (const snapshot of poolCache.getUnsold()) {
        const mint = snapshot.baseMint.toBase58();
        if (walletMints.has(mint)) {
          continue;
        }

        logger.debug({ mint }, 'Removing cached position because wallet token account is missing');
        await poolCache.remove(mint);
      }

    } catch (error) {
      logger.error({ error }, 'Failed to resume monitoring existing token positions');
    }
  }

  const maxPreSwapVolume = resolveMaxPreSwapVolume(quoteToken);
  const maxPreSwapVolumeRaw = maxPreSwapVolume.raw;
  const sanitizedMaxLag = Number.isFinite(MAX_LAG) ? MAX_LAG : 0;
  const maxLagEnabled = sanitizedMaxLag !== 0;
  const maxLagBigInt = BigInt(Math.max(0, Math.trunc(sanitizedMaxLag)));
  const maxSafeLag = BigInt(Number.MAX_SAFE_INTEGER);
<<<<<<< HEAD
  const seenPumpfunMints = new Set<string>();

  listeners.on('market', (updatedAccountInfo: KeyedAccountInfo) => {
    const marketState = MARKET_STATE_LAYOUT_V3.decode(updatedAccountInfo.accountInfo.data);
    marketCache.save(updatedAccountInfo.accountId.toString(), marketState);
  });

  listeners.on('pool', async (updatedAccountInfo: KeyedAccountInfo) => {
    const poolState = LIQUIDITY_STATE_LAYOUT_V4.decode(
      updatedAccountInfo.accountInfo.data,
    ) as LiquidityStateV4;
    const poolMint = poolState.baseMint.toString();
    const exists = await poolCache.get(poolMint);

    if (exists) {
      return;
    }

    const snapshot = createRaydiumPoolSnapshot(updatedAccountInfo.accountId.toString(), poolState);
    await poolCache.save(snapshot, updatedAccountInfo.accountInfo.data);
=======
  type RaydiumEvaluationResult =
    | { shouldProcess: false }
    | { shouldProcess: true; lagSeconds: number; poolAge: bigint };

  const seenRaydiumMints = new Set<string>();
>>>>>>> 46202e0e

  const evaluateRaydiumPool = (poolState: LiquidityStateV4, poolMint: string): RaydiumEvaluationResult => {
    const poolOpenTime = BigInt(poolState.poolOpenTime.toString());
    const totalSwapVolume = poolState.swapBaseInAmount
      .add(poolState.swapBaseOutAmount)
      .add(poolState.swapQuoteInAmount)
      .add(poolState.swapQuoteOutAmount);

    const hasSwaps = !totalSwapVolume.eqn(0);
    const quoteSwapVolume = poolState.swapQuoteInAmount.add(poolState.swapQuoteOutAmount);
    const poolOpenTimeIsSentinel = poolOpenTime <= 0n;

    if (!poolOpenTimeIsSentinel && poolOpenTime < runTimestamp) {
      logger.trace({ mint: poolMint }, 'Skipping pool created before bot started');
      return { shouldProcess: false };
    }

    if (hasSwaps) {
      if (maxPreSwapVolumeRaw.isZero()) {
        logger.trace({ mint: poolMint }, 'Skipping pool because swaps already occurred');
        return { shouldProcess: false };
      }

      if (quoteSwapVolume.gt(maxPreSwapVolumeRaw)) {
        logger.trace(
          {
            mint: poolMint,
            totalSwapVolume: totalSwapVolume.toString(),
            quoteSwapVolume: quoteSwapVolume.toString(),
            maxPreSwapVolume: maxPreSwapVolumeRaw.toString(),
          },
          'Skipping pool because swaps already occurred',
        );
        return { shouldProcess: false };
      }

      logger.trace(
        {
          mint: poolMint,
          totalSwapVolume: totalSwapVolume.toString(),
          quoteSwapVolume: quoteSwapVolume.toString(),
          maxPreSwapVolume: maxPreSwapVolumeRaw.toString(),
        },
        'Pool has swaps within allowed threshold; continuing',
      );
    }

    const currentTimestamp = BigInt(Math.floor(new Date().getTime() / 1000));
    let poolAge = 0n;

    if (!poolOpenTimeIsSentinel) {
      const rawAge = currentTimestamp - poolOpenTime;
      poolAge = rawAge > 0n ? rawAge : 0n;
    }

    if (maxLagEnabled) {
      if (poolOpenTimeIsSentinel) {
        logger.trace({ mint: poolMint }, 'Skipping pool with invalid open time');
        return { shouldProcess: false };
      }

      if (poolAge > maxLagBigInt) {
        logger.trace(
          { mint: poolMint, poolAge: poolAge.toString(), maxLag: maxLagBigInt.toString() },
          'Skipping pool because lag too high',
        );
        return { shouldProcess: false };
      }
    }

    const safeLag = poolAge > maxSafeLag ? Number.MAX_SAFE_INTEGER : Number(poolAge);

    return { shouldProcess: true, lagSeconds: safeLag, poolAge };
  };

  type PumpfunEvaluationResult =
    | { shouldProcess: false }
    | { shouldProcess: true; lagSeconds: number; poolAge: bigint };

  const seenPumpfunMints = new Set<string>();

  const evaluatePumpfunPool = (
    payload: PumpfunPoolEventPayload,
    mint: string,
  ): PumpfunEvaluationResult => {
    if (payload.state.complete) {
      logger.trace({ mint }, 'Skipping pump.fun pool because bonding curve is complete');
      return { shouldProcess: false };
    }

    const goLiveUnixTime = BigInt(payload.state.goLiveUnixTime);
    const goLiveIsSentinel = goLiveUnixTime <= 0n;

    if (!goLiveIsSentinel && goLiveUnixTime < runTimestamp) {
      logger.trace({ mint }, 'Skipping pump.fun pool created before bot started');
      return { shouldProcess: false };
    }

    const currentTimestamp = BigInt(Math.floor(new Date().getTime() / 1000));
    let poolAge = 0n;

    if (!goLiveIsSentinel) {
      const rawAge = currentTimestamp - goLiveUnixTime;
      poolAge = rawAge > 0n ? rawAge : 0n;
    }

    if (maxLagEnabled) {
      if (goLiveIsSentinel) {
        logger.trace({ mint }, 'Skipping pump.fun pool with invalid go live time');
        return { shouldProcess: false };
      }

      if (poolAge > maxLagBigInt) {
        logger.trace(
          { mint, poolAge: poolAge.toString(), maxLag: maxLagBigInt.toString() },
          'Skipping pump.fun pool because lag too high',
        );
        return { shouldProcess: false };
      }
    }

    const safeLag = poolAge > maxSafeLag ? Number.MAX_SAFE_INTEGER : Number(poolAge);

    return { shouldProcess: true, lagSeconds: safeLag, poolAge };
  };

  listeners.on('market', (updatedAccountInfo: KeyedAccountInfo) => {
    const marketState = MARKET_STATE_LAYOUT_V3.decode(updatedAccountInfo.accountInfo.data);
    marketCache.save(updatedAccountInfo.accountId.toString(), marketState);
  });

  listeners.on('pool', async (updatedAccountInfo: KeyedAccountInfo) => {
    const poolState = LIQUIDITY_STATE_LAYOUT_V4.decode(
      updatedAccountInfo.accountInfo.data,
    ) as LiquidityStateV4;
    const poolMint = poolState.baseMint.toString();

    if (await poolCache.get(poolMint)) {
      return;
    }

    if (seenRaydiumMints.has(poolMint)) {
      return;
    }

    const evaluation = evaluateRaydiumPool(poolState, poolMint);

    if (!evaluation.shouldProcess) {
      seenRaydiumMints.add(poolMint);
      return;
    }

    const snapshot = createRaydiumPoolSnapshot(updatedAccountInfo.accountId.toString(), poolState);
    seenRaydiumMints.add(poolMint);
    await poolCache.save(snapshot, updatedAccountInfo.accountInfo.data);

    logger.trace(`Lag: ${evaluation.poolAge.toString()} sec`);
    await bot.buy(snapshot, evaluation.lagSeconds);
  });

  listeners.on('wallet', async (updatedAccountInfo: KeyedAccountInfo) => {
    const accountData = AccountLayout.decode(updatedAccountInfo.accountInfo.data);

    if (accountData.mint.equals(quoteToken.mint)) {
      return;
    }

    await bot.sell(updatedAccountInfo.accountId, accountData);
  });

  if (ENABLE_PUMPFUN) {
    listeners.on('pumpfunPool', async (payload: PumpfunPoolEventPayload) => {
      const mint = payload.mint.toBase58();

      if (await poolCache.get(mint)) {
        return;
      }

      if (seenPumpfunMints.has(mint)) {
        return;
      }

<<<<<<< HEAD
      if (payload.state.complete) {
        seenPumpfunMints.add(mint);
        logger.trace({ mint }, 'Skipping pump.fun pool because bonding curve is complete');
        return;
      }

      const goLiveUnixTime = BigInt(payload.state.goLiveUnixTime);
      const goLiveIsSentinel = goLiveUnixTime <= 0n;

      if (!goLiveIsSentinel && goLiveUnixTime < runTimestamp) {
        seenPumpfunMints.add(mint);
        logger.trace({ mint }, 'Skipping pump.fun pool created before bot started');
        return;
      }

      const currentTimestamp = BigInt(Math.floor(new Date().getTime() / 1000));
      let poolAge = 0n;

      if (!goLiveIsSentinel) {
        const rawAge = currentTimestamp - goLiveUnixTime;
        poolAge = rawAge > 0n ? rawAge : 0n;
      }

      if (maxLagEnabled) {
        if (goLiveIsSentinel) {
          seenPumpfunMints.add(mint);
          logger.trace({ mint }, 'Skipping pump.fun pool with invalid go live time');
          return;
        }

        if (poolAge > maxLagBigInt) {
          seenPumpfunMints.add(mint);
          logger.trace(`Pump.fun lag too high: ${poolAge.toString()} sec`);
          return;
        }
      }

      const safeLag = poolAge > maxSafeLag ? Number.MAX_SAFE_INTEGER : Number(poolAge);

      seenPumpfunMints.add(mint);
      logger.trace(`Pump.fun lag: ${poolAge.toString()} sec`);
      await bot.handlePumpfunPool(payload, safeLag);
=======
      const evaluation = evaluatePumpfunPool(payload, mint);

      if (!evaluation.shouldProcess) {
        seenPumpfunMints.add(mint);
        return;
      }

      seenPumpfunMints.add(mint);
      logger.trace(`Lag: ${evaluation.poolAge.toString()} sec`);
      await bot.handlePumpfunPool(payload, evaluation.lagSeconds);
>>>>>>> 46202e0e
    });
  }

  printDetails(wallet, quoteToken, bot, maxPreSwapVolume);
};

runListener();<|MERGE_RESOLUTION|>--- conflicted
+++ resolved
@@ -413,7 +413,6 @@
   const maxLagEnabled = sanitizedMaxLag !== 0;
   const maxLagBigInt = BigInt(Math.max(0, Math.trunc(sanitizedMaxLag)));
   const maxSafeLag = BigInt(Number.MAX_SAFE_INTEGER);
-<<<<<<< HEAD
   const seenPumpfunMints = new Set<string>();
 
   listeners.on('market', (updatedAccountInfo: KeyedAccountInfo) => {
@@ -434,13 +433,7 @@
 
     const snapshot = createRaydiumPoolSnapshot(updatedAccountInfo.accountId.toString(), poolState);
     await poolCache.save(snapshot, updatedAccountInfo.accountInfo.data);
-=======
-  type RaydiumEvaluationResult =
-    | { shouldProcess: false }
-    | { shouldProcess: true; lagSeconds: number; poolAge: bigint };
-
-  const seenRaydiumMints = new Set<string>();
->>>>>>> 46202e0e
+
 
   const evaluateRaydiumPool = (poolState: LiquidityStateV4, poolMint: string): RaydiumEvaluationResult => {
     const poolOpenTime = BigInt(poolState.poolOpenTime.toString());
@@ -623,7 +616,6 @@
         return;
       }
 
-<<<<<<< HEAD
       if (payload.state.complete) {
         seenPumpfunMints.add(mint);
         logger.trace({ mint }, 'Skipping pump.fun pool because bonding curve is complete');
@@ -666,18 +658,7 @@
       seenPumpfunMints.add(mint);
       logger.trace(`Pump.fun lag: ${poolAge.toString()} sec`);
       await bot.handlePumpfunPool(payload, safeLag);
-=======
-      const evaluation = evaluatePumpfunPool(payload, mint);
-
-      if (!evaluation.shouldProcess) {
-        seenPumpfunMints.add(mint);
-        return;
-      }
-
-      seenPumpfunMints.add(mint);
-      logger.trace(`Lag: ${evaluation.poolAge.toString()} sec`);
-      await bot.handlePumpfunPool(payload, evaluation.lagSeconds);
->>>>>>> 46202e0e
+
     });
   }
 
