import {
  ComputeBudgetProgram,
  Connection,
  Keypair,
  PublicKey,
  TransactionMessage,
  VersionedTransaction,
} from '@solana/web3.js';
import {
  createAssociatedTokenAccountIdempotentInstruction,
  createCloseAccountInstruction,
  getAccount,
  getAssociatedTokenAddress,
  RawAccount,
  TOKEN_PROGRAM_ID,
} from '@solana/spl-token';
import { Liquidity, LiquidityPoolKeysV4, Percent, Token, TokenAmount } from '@raydium-io/raydium-sdk';
import { MarketCache, PoolCache, PoolSnapshot, RaydiumPoolSnapshot, SnipeListCache, isPumpFunPool, isRaydiumPool } from './cache';
import { PoolFilters } from './filters';
<<<<<<< HEAD
import {
  TransactionExecutor,
  buildPumpFunBuyTransaction,
  buildPumpFunSellTransaction,
  PumpFunBondingCurveState,
  isPumpFunPoolState,
} from './transactions';
import { createPoolKeys, KEEP_5_PERCENT_FOR_MOONSHOTS, logger, NETWORK, sleep } from './helpers';
=======
import { TransactionExecutor } from './transactions';
import { createPoolKeys, createPumpFunPoolKeys, KEEP_5_PERCENT_FOR_MOONSHOTS, logger, NETWORK, sleep } from './helpers';
import {
  PumpfunPoolEventPayload,
  createPoolKeys,
  KEEP_5_PERCENT_FOR_MOONSHOTS,
  logger,
  NETWORK,
  sleep,
} from './helpers';
>>>>>>> 07927085
import { Semaphore } from 'async-mutex';
import { WarpTransactionExecutor } from './transactions/warp-transaction-executor';
import { JitoTransactionExecutor } from './transactions/jito-rpc-transaction-executor';
import { BlacklistCache } from './cache/blacklist.cache';
import { TradeSignals } from './tradeSignals';
import { Messaging } from './messaging';
import { WhitelistCache } from './cache/whitelist.cache';
import { TechnicalAnalysisCache } from './cache/technical-analysis.cache';

export interface BotConfig {
  wallet: Keypair;
  minPoolSize: TokenAmount;
  maxPoolSize: TokenAmount;
  quoteToken: Token;
  quoteAmount: TokenAmount;
  quoteAta: PublicKey;
  maxTokensAtTheTime: number;
  useSnipeList: boolean;
  autoSell: boolean;
  autoBuyDelay: number;
  autoSellDelay: number;
  maxBuyRetries: number;
  maxSellRetries: number;
  unitLimit: number;
  unitPrice: number;
  takeProfit: number;
  stopLoss: number;
  trailingStopLoss: boolean;
  skipSellingIfLostMoreThan: number;
  buySlippage: number;
  sellSlippage: number;
  priceCheckInterval: number;
  priceCheckDuration: number;
  filterCheckInterval: number;
  filterCheckDuration: number;
  consecutiveMatchCount: number;
  checkHolders: boolean;
  checkTokenDistribution: boolean;
  checkAbnormalDistribution: boolean;
  telegramChatId?: number;
  telegramBotToken?: string;
  blacklistRefreshInterval: number;
  MACDLongPeriod?: number;
  MACDShortPeriod?: number;
  MACDSignalPeriod?: number;
  RSIPeriod?: number;
  autoSellWithoutSellSignal: boolean;
  buySignalTimeToWait: number;
  buySignalPriceInterval: number;
  buySignalFractionPercentageTimeToWait: number;
  buySignalLowVolumeThreshold: number;
  useTechnicalAnalysis: boolean;
  useTelegram: boolean;
  enablePumpfun: boolean;
}

export class Bot {
  private readonly snipeListCache?: SnipeListCache;
  private readonly blacklistCache?: BlacklistCache;
  private readonly whitelistCache?: WhitelistCache;

  private readonly semaphore: Semaphore;
  private sellExecutionCount = 0;
  public readonly isWarp: boolean = false;
  public readonly isJito: boolean = false;
  private readonly tradeSignals: TradeSignals;
  private readonly messaging: Messaging;

  constructor(
    private readonly connection: Connection,
    private readonly marketStorage: MarketCache,
    private readonly poolStorage: PoolCache,
    private readonly txExecutor: TransactionExecutor,
    private readonly technicalAnalysisCache: TechnicalAnalysisCache,
    readonly config: BotConfig,
  ) {
    this.isWarp = txExecutor instanceof WarpTransactionExecutor;
    this.isJito = txExecutor instanceof JitoTransactionExecutor;

    this.semaphore = new Semaphore(config.maxTokensAtTheTime);

    this.messaging = new Messaging(config);

    this.tradeSignals = new TradeSignals(connection, config, this.messaging, technicalAnalysisCache);

    this.whitelistCache = new WhitelistCache();
    this.whitelistCache.init();

    this.blacklistCache = new BlacklistCache();
    this.blacklistCache.init();

    if (this.config.useSnipeList) {
      this.snipeListCache = new SnipeListCache();
      this.snipeListCache.init();
    }
  }

  public async handlePumpfunPool(_payload: PumpfunPoolEventPayload): Promise<void> {
    logger.trace('Received pump.fun pool update');
  }

  async validate() {
    try {
      await getAccount(this.connection, this.config.quoteAta, this.connection.commitment);
    } catch (error) {
      logger.error(
        `${this.config.quoteToken.symbol} token account not found in wallet: ${this.config.wallet.publicKey.toString()}`,
      );
      return false;
    }

    return true;
  }

  public async whitelistSnipe(pool: RaydiumPoolSnapshot): Promise<boolean> {
    if (this.whitelistCache.whitelistIsEmpty()) {
      return false;
    }

    const market = await this.marketStorage.get(pool.marketId.toString());
    const poolKeys: LiquidityPoolKeysV4 = createPoolKeys(new PublicKey(pool.id), pool.state, market);

    //updateAuthority is whitelisted
    return await this.whitelistCache.isInList(this.connection, poolKeys);
  }

<<<<<<< HEAD
  public async buy(
    accountId: PublicKey,
    poolState: LiquidityStateV4 | PumpFunBondingCurveState,
    lag: number = 0,
  ) {
    const isPumpFun = isPumpFunPoolState(poolState);
    const baseMint = isPumpFun ? poolState.mint : (poolState as LiquidityStateV4).baseMint;
    const baseMintStr = baseMint.toString();
    const source = isPumpFun ? 'pumpfun' : 'raydium';

    logger.trace({ mint: baseMint }, `Processing new pool...`);

    const whitelistSnipe = isPumpFun ? false : await this.whitelistSnipe(accountId, poolState as LiquidityStateV4);

    if (this.config.useSnipeList && !this.snipeListCache?.isInList(baseMintStr)) {
      logger.debug({ mint: baseMintStr }, `Skipping buy because token is not in a snipe list`);
=======
  public async buy(pool: PoolSnapshot, lag: number = 0) {
    const cachedPool = await this.poolStorage.get(pool.baseMint.toBase58());
    const poolSnapshot = cachedPool ?? pool;
    const poolMint = poolSnapshot.baseMint.toBase58();

    logger.trace({ mint: poolMint }, `Processing new pool...`);

    if (isPumpFunPool(poolSnapshot)) {
      const pumpFunKeys = createPumpFunPoolKeys(poolSnapshot);
      logger.warn({ mint: pumpFunKeys.baseMint.toBase58() }, `Pump.fun buy flow not implemented yet`);
      return;
    }

    if (!isRaydiumPool(poolSnapshot)) {
      logger.warn({ mint: poolMint }, `Unsupported pool type for buy operation: ${poolSnapshot.type}`);
      return;
    }

    const whitelistSnipe = await this.whitelistSnipe(poolSnapshot);

    if (this.config.useSnipeList && !this.snipeListCache?.isInList(poolMint)) {
      logger.debug({ mint: poolMint }, `Skipping buy because token is not in a snipe list`);
>>>>>>> 07927085
      return;
    }

    if (!whitelistSnipe) {
      if (this.config.autoBuyDelay > 0) {
<<<<<<< HEAD
        logger.debug({ mint: baseMint }, `Waiting for ${this.config.autoBuyDelay} ms before buy`);
        await sleep(this.config.autoBuyDelay);
=======
        logger.debug({ mint: poolMint }, `Waiting for ${this.config.autoBuyDelay} ms before buy`); //  - (lag * 1000)
        await sleep(this.config.autoBuyDelay); //  - (lag * 1000)
>>>>>>> 07927085
      }
    }

    const numberOfActionsBeingProcessed =
      this.config.maxTokensAtTheTime - this.semaphore.getValue() + this.sellExecutionCount;
    if (this.semaphore.isLocked() || numberOfActionsBeingProcessed >= this.config.maxTokensAtTheTime) {
      logger.debug(
<<<<<<< HEAD
        { mint: baseMintStr },
=======
        { mint: poolMint },
>>>>>>> 07927085
        `Skipping buy because max tokens to process at the same time is ${this.config.maxTokensAtTheTime} and currently ${numberOfActionsBeingProcessed} tokens is being processed`,
      );
      return;
    }

    await this.semaphore.acquire();

    try {
<<<<<<< HEAD
      let mintAta: PublicKey;
      let poolKeys: LiquidityPoolKeysV4 | undefined;

      if (isPumpFun) {
        mintAta = await getAssociatedTokenAddress(baseMint, this.config.wallet.publicKey);
      } else {
        const raydiumState = poolState as LiquidityStateV4;
        const [market, derivedMintAta] = await Promise.all([
          this.marketStorage.get(raydiumState.marketId.toString()),
          getAssociatedTokenAddress(raydiumState.baseMint, this.config.wallet.publicKey),
        ]);
        mintAta = derivedMintAta;
        poolKeys = createPoolKeys(accountId, raydiumState, market);
      }
=======
      const [market, mintAta] = await Promise.all([
        this.marketStorage.get(poolSnapshot.marketId.toString()),
        getAssociatedTokenAddress(poolSnapshot.baseMint, this.config.wallet.publicKey),
      ]);
      const poolKeys: LiquidityPoolKeysV4 = createPoolKeys(new PublicKey(poolSnapshot.id), poolSnapshot.state, market);

      if (!whitelistSnipe) {
        if (!this.config.useSnipeList) {
>>>>>>> 07927085

      if (!isPumpFun && poolKeys) {
        if (!whitelistSnipe && !this.config.useSnipeList) {
          const match = await this.filterMatch(poolKeys);

          if (!match) {
            logger.trace({ mint: poolMint }, `Skipping buy because pool doesn't match filters`);
            return;
          }
        }

        if (!whitelistSnipe) {
          const buySignal = await this.tradeSignals.waitForBuySignal(poolKeys);

<<<<<<< HEAD
          if (!buySignal) {
            await this.messaging.sendTelegramMessage(
              `😭Skipping buy signal😭\n\nMint <code>${poolKeys.baseMint.toString()}</code>`,
              baseMintStr,
            );

            logger.trace({ mint: poolKeys.baseMint.toString() }, `Skipping buy because buy signal not received`);
            return;
          }
=======
        if (!buySignal) {
          await this.messaging.sendTelegramMessage(`😭Skipping buy signal😭\n\nMint <code>${poolMint}</code>`, poolMint)

          logger.trace({ mint: poolMint }, `Skipping buy because buy signal not received`);
          return;
>>>>>>> 07927085
        }
      }

      const startTime = Date.now();
      for (let i = 0; i < this.config.maxBuyRetries; i++) {
        try {
<<<<<<< HEAD
          if (Date.now() - startTime > 10_000) {
            logger.info(`Not buying mint ${baseMintStr}, max buy 10 sec timer exceeded!`);
=======

          if ((Date.now() - startTime) > 10000) {
            logger.info(`Not buying mint ${poolMint}, max buy 10 sec timer exceeded!`);
>>>>>>> 07927085
            return;
          }

          logger.info(
<<<<<<< HEAD
            { mint: baseMintStr, source },
=======
            { mint: poolMint },
>>>>>>> 07927085
            `Send buy transaction attempt: ${i + 1}/${this.config.maxBuyRetries}`,
          );

          let result: Awaited<ReturnType<TransactionExecutor['executeAndConfirm']>>;

          if (isPumpFun) {
            const amountLamports = BigInt(this.config.quoteAmount.raw.toString());
            const includeComputeBudget = !(this.isWarp || this.isJito);
            const built = await buildPumpFunBuyTransaction({
              connection: this.connection,
              wallet: this.config.wallet,
              pool: poolState as PumpFunBondingCurveState,
              userTokenAccount: mintAta,
              amountLamports,
              slippage: this.config.buySlippage,
              includeComputeBudget,
              computeUnitLimit: this.config.unitLimit,
              computeUnitPrice: this.config.unitPrice,
            });

            result = await this.txExecutor.executeAndConfirm(
              built.transaction,
              this.config.wallet,
              built.latestBlockhash,
            );
          } else {
            const tokenOut = new Token(TOKEN_PROGRAM_ID, poolKeys!.baseMint, poolKeys!.baseDecimals);
            result = await this.swap(
              poolKeys!,
              this.config.quoteAta,
              mintAta,
              this.config.quoteToken,
              tokenOut,
              this.config.quoteAmount,
              this.config.buySlippage,
              this.config.wallet,
              'buy',
            );
          }

          if (result.confirmed) {
            const signatureUrl = `https://solscan.io/tx/${result.signature}?cluster=${NETWORK}`;
            const dexUrl = isPumpFun
              ? `https://pump.fun/coin/${baseMintStr}`
              : `https://dexscreener.com/solana/${baseMintStr}?maker=${this.config.wallet.publicKey}`;

            logger.info(
              {
<<<<<<< HEAD
                mint: baseMintStr,
=======
                mint: poolMint,
>>>>>>> 07927085
                signature: result.signature,
                url: signatureUrl,
                dex: dexUrl,
                source,
              },
              `Confirmed buy tx`,
            );

<<<<<<< HEAD
            const sourceLabel = isPumpFun ? 'pump.fun' : 'Raydium';
            await this.messaging.sendTelegramMessage(
              `💚Confirmed ${sourceLabel} buy💚\n\nMint <code>${baseMintStr}</code>\nSignature <code>${result.signature}</code>`,
              baseMintStr,
              { source: isPumpFun ? 'pumpfun' : 'raydium' },
            );
=======
            await this.messaging.sendTelegramMessage(`💚Confirmed buy💚\n\nMint <code>${poolMint}</code>\nSignature <code>${result.signature}</code>`, poolMint)
>>>>>>> 07927085

            break;
          }

          logger.info(
            {
<<<<<<< HEAD
              mint: baseMintStr,
=======
              mint: poolMint,
>>>>>>> 07927085
              signature: result.signature,
              error: result.error,
              source,
            },
            `Error confirming buy tx`,
          );
        } catch (error) {
<<<<<<< HEAD
          logger.debug({ mint: baseMintStr, error, source }, `Error confirming buy transaction`);
        }
      }
    } catch (error) {
      logger.error({ mint: baseMintStr, error, source }, `Failed to buy token`);
=======
          logger.debug({ mint: poolMint, error }, `Error confirming buy transaction`);
        }
      }
    } catch (error) {
      logger.error({ mint: poolMint, error }, `Failed to buy token`);
>>>>>>> 07927085
    } finally {
      this.semaphore.release();
    }
  }

  public async sell(accountId: PublicKey, rawAccount: RawAccount) {
    this.sellExecutionCount++;

    let source: 'pumpfun' | 'raydium' = 'raydium';

    try {
      const poolData = await this.poolStorage.get(rawAccount.mint.toString());

      if (poolData && poolData.sold) {
        return;
      }

      logger.trace({ mint: rawAccount.mint.toString() }, `Processing new token...`);

      if (!poolData) {
        logger.trace({ mint: rawAccount.mint.toString() }, `Token pool data is not found, can't sell`);
        return;
      }

<<<<<<< HEAD
      const isPumpFun = poolData.type === 'pumpfun';
      source = isPumpFun ? 'pumpfun' : 'raydium';
      const pumpFunState = isPumpFun ? (poolData.state as PumpFunBondingCurveState) : undefined;
      const baseMint = isPumpFun ? pumpFunState!.mint : (poolData.state as LiquidityStateV4).baseMint;
      const baseMintStr = baseMint.toString();
=======
      if (isPumpFunPool(poolData)) {
        const pumpFunKeys = createPumpFunPoolKeys(poolData);
        logger.warn({ mint: pumpFunKeys.baseMint.toBase58() }, `Pump.fun sell flow not implemented yet`);
        return;
      }

      if (!isRaydiumPool(poolData)) {
        logger.warn({ mint: rawAccount.mint.toString() }, `Unsupported pool type for sell operation: ${poolData.type}`);
        return;
      }
>>>>>>> 07927085

      let moonshotConditionAmount = KEEP_5_PERCENT_FOR_MOONSHOTS
        ? (rawAccount.amount * BigInt(95)) / BigInt(100)
        : rawAccount.amount;

<<<<<<< HEAD
      const tokenDecimals = isPumpFun
        ? pumpFunState!.decimals
        : (poolData.state as LiquidityStateV4).baseDecimal.toNumber();
      const tokenIn = new Token(TOKEN_PROGRAM_ID, baseMint, tokenDecimals);
=======
      const tokenIn = new Token(TOKEN_PROGRAM_ID, poolData.baseMint, poolData.baseDecimals);
>>>>>>> 07927085
      const tokenAmountIn = new TokenAmount(tokenIn, moonshotConditionAmount, true);

      if (tokenAmountIn.isZero()) {
        logger.info({ mint: baseMintStr, source }, `Empty balance, can't sell`);
        return;
      }

      if (this.config.autoSellDelay > 0) {
<<<<<<< HEAD
        logger.debug({ mint: baseMintStr }, `Waiting for ${this.config.autoSellDelay} ms before sell`);
        await sleep(this.config.autoSellDelay);
      }

      let poolKeys: LiquidityPoolKeysV4 | undefined;

      if (!isPumpFun) {
        const market = await this.marketStorage.get((poolData.state as LiquidityStateV4).marketId.toString());
        poolKeys = createPoolKeys(new PublicKey(poolData.id), poolData.state as LiquidityStateV4, market);
      }
=======
        logger.debug({ mint: rawAccount.mint.toString() }, `Waiting for ${this.config.autoSellDelay} ms before sell`);
        await sleep(this.config.autoSellDelay);
      }

      const market = await this.marketStorage.get(poolData.marketId.toString());
      const poolKeys: LiquidityPoolKeysV4 = createPoolKeys(new PublicKey(poolData.id), poolData.state, market);
>>>>>>> 07927085

      for (let i = 0; i < this.config.maxSellRetries; i++) {
        try {
          if (!isPumpFun && i < 1 && poolKeys) {
            const shouldSell = await this.tradeSignals.waitForSellSignal(tokenAmountIn, poolKeys);

            if (!shouldSell) {
              return;
            }
          }

          if (KEEP_5_PERCENT_FOR_MOONSHOTS) {
            this.poolStorage.markAsSold(rawAccount.mint.toString());
          }

          logger.info(
<<<<<<< HEAD
            { mint: baseMintStr, source },
=======
            { mint: rawAccount.mint.toString() },
>>>>>>> 07927085
            `Send sell transaction attempt: ${i + 1}/${this.config.maxSellRetries}`,
          );

          let result: Awaited<ReturnType<TransactionExecutor['executeAndConfirm']>>;

          if (isPumpFun) {
            const includeComputeBudget = !(this.isWarp || this.isJito);
            const built = await buildPumpFunSellTransaction({
              connection: this.connection,
              wallet: this.config.wallet,
              pool: pumpFunState!,
              userTokenAccount: accountId,
              tokenAmount: moonshotConditionAmount,
              slippage: this.config.sellSlippage,
              includeComputeBudget,
              computeUnitLimit: this.config.unitLimit,
              computeUnitPrice: this.config.unitPrice,
              closeTokenAccount: !KEEP_5_PERCENT_FOR_MOONSHOTS,
            });

            result = await this.txExecutor.executeAndConfirm(
              built.transaction,
              this.config.wallet,
              built.latestBlockhash,
            );
          } else {
            result = await this.swap(
              poolKeys!,
              accountId,
              this.config.quoteAta,
              tokenIn,
              this.config.quoteToken,
              tokenAmountIn,
              this.config.sellSlippage,
              this.config.wallet,
              'sell',
            );
          }

          if (result.confirmed) {
            try {
              this.connection
                .getParsedTransaction(result.signature, { commitment: 'confirmed', maxSupportedTransactionVersion: 0 })
                .then(async (parsedConfirmedTransaction) => {
                  if (parsedConfirmedTransaction) {
                    let preTokenBalances = parsedConfirmedTransaction.meta.preTokenBalances;
                    let postTokenBalances = parsedConfirmedTransaction.meta.postTokenBalances;

                    let pre = preTokenBalances
                      .filter(
                        (x) =>
                          x.mint === this.config.quoteToken.mint.toString() &&
                          x.owner === this.config.wallet.publicKey.toString(),
                      )
                      .map((x) => x.uiTokenAmount.uiAmount)
                      .reduce((a, b) => a + b, 0);

                    let post = postTokenBalances
                      .filter(
                        (x) =>
                          x.mint === this.config.quoteToken.mint.toString() &&
                          x.owner === this.config.wallet.publicKey.toString(),
                      )
                      .map((x) => x.uiTokenAmount.uiAmount)
                      .reduce((a, b) => a + b, 0);

                    let quoteAmountNumber = parseFloat(this.config.quoteAmount.toFixed());
                    let profitOrLoss = post - pre - quoteAmountNumber;
                    let percentageChange = (profitOrLoss / quoteAmountNumber) * 100;

                    const saleSourceLabel = source === 'pumpfun' ? 'pump.fun' : 'Raydium';
                    await this.messaging.sendTelegramMessage(
                      `⭕Confirmed ${saleSourceLabel} sale at <b>${(post - pre).toFixed(5)}</b>⭕\n\n${
                        profitOrLoss < 0 ? '🔴Loss ' : '🟢Profit '
                      }<code>${profitOrLoss.toFixed(5)} ${this.config.quoteToken.symbol} (${percentageChange.toFixed(
                        2,
                      )}%)</code>\n\nRetries <code>${i + 1}/${this.config.maxSellRetries}</code>`,
                      rawAccount.mint.toString(),
                      { source },
                    );
                  }
                })
                .catch((error) => {
                  console.log('Error fetching transaction details:', error);
                });
            } catch (error) {
              console.log('Error calculating profit', error);
            }

            const signatureUrl = `https://solscan.io/tx/${result.signature}?cluster=${NETWORK}`;
            const dexUrl = isPumpFun
              ? `https://pump.fun/coin/${baseMintStr}`
              : `https://dexscreener.com/solana/${rawAccount.mint.toString()}?maker=${this.config.wallet.publicKey}`;

            logger.info(
              {
                dex: dexUrl,
                mint: rawAccount.mint.toString(),
                signature: result.signature,
                url: signatureUrl,
                source,
              },
              `Confirmed sell tx`,
            );
            break;
          }

          logger.info(
            {
              mint: rawAccount.mint.toString(),
              signature: result.signature,
              error: result.error,
              source,
            },
            `Error confirming sell tx`,
          );
        } catch (error) {
          logger.debug({ mint: rawAccount.mint.toString(), error, source }, `Error confirming sell transaction`);
        }
      }
    } catch (error) {
      logger.error({ mint: rawAccount.mint.toString(), error, source }, `Failed to sell token`);
    } finally {
      this.sellExecutionCount--;
    }
  }

  // noinspection JSUnusedLocalSymbols
  private async swap(
    poolKeys: LiquidityPoolKeysV4,
    ataIn: PublicKey,
    ataOut: PublicKey,
    tokenIn: Token,
    tokenOut: Token,
    amountIn: TokenAmount,
    slippage: number,
    wallet: Keypair,
    direction: 'buy' | 'sell',
  ) {
    const slippagePercent = new Percent(slippage, 100);
    const poolInfo = await Liquidity.fetchInfo({
      connection: this.connection,
      poolKeys,
    });

    const computedAmountOut = Liquidity.computeAmountOut({
      poolKeys,
      poolInfo,
      amountIn,
      currencyOut: tokenOut,
      slippage: slippagePercent,
    });

    const latestBlockhash = await this.connection.getLatestBlockhash();
    const { innerTransaction } = Liquidity.makeSwapFixedInInstruction(
      {
        poolKeys: poolKeys,
        userKeys: {
          tokenAccountIn: ataIn,
          tokenAccountOut: ataOut,
          owner: wallet.publicKey,
        },
        amountIn: amountIn.raw,
        minAmountOut: computedAmountOut.minAmountOut.raw,
      },
      poolKeys.version,
    );

    const messageV0 = new TransactionMessage({
      payerKey: wallet.publicKey,
      recentBlockhash: latestBlockhash.blockhash,
      instructions: [
        ...(this.isWarp || this.isJito
          ? []
          : [
            ComputeBudgetProgram.setComputeUnitPrice({ microLamports: this.config.unitPrice }),
            ComputeBudgetProgram.setComputeUnitLimit({ units: this.config.unitLimit }),
          ]),
        ...(direction === 'buy'
          ? [
            createAssociatedTokenAccountIdempotentInstruction(
              wallet.publicKey,
              ataOut,
              wallet.publicKey,
              tokenOut.mint,
            ),
          ]
          : []),
        ...innerTransaction.instructions,
        // Close the account if we are selling and not keeping 5% for moonshots
        ...((direction === 'sell' && !KEEP_5_PERCENT_FOR_MOONSHOTS) ? [createCloseAccountInstruction(ataIn, wallet.publicKey, wallet.publicKey)] : []),
      ],
    }).compileToV0Message();

    const transaction = new VersionedTransaction(messageV0);
    transaction.sign([wallet, ...innerTransaction.signers]);

    return this.txExecutor.executeAndConfirm(transaction, wallet, latestBlockhash);
  }

  private async filterMatch(poolKeys: LiquidityPoolKeysV4) {
    if (this.config.filterCheckInterval === 0 || this.config.filterCheckDuration === 0) {
      return true;
    }

    const filters = new PoolFilters(this.connection, {
      quoteToken: this.config.quoteToken,
      minPoolSize: this.config.minPoolSize,
      maxPoolSize: this.config.maxPoolSize,
    }, this.blacklistCache);

    const timesToCheck = this.config.filterCheckDuration / this.config.filterCheckInterval;
    let timesChecked = 0;
    let matchCount = 0;

    do {
      try {
        const shouldBuy = await filters.execute(poolKeys);

        if (shouldBuy) {
          matchCount++;

          if (this.config.consecutiveMatchCount <= matchCount) {
            logger.debug(
              { mint: poolKeys.baseMint.toString() },
              `Filter match ${matchCount}/${this.config.consecutiveMatchCount}`,
            );
            return true;
          }
        } else {
          matchCount = 0;
        }

        if (this.config.filterCheckInterval > 1) {
          logger.trace({ mint: poolKeys.baseMint.toString() }, `${timesChecked + 1}/${timesToCheck} Filter didn't match, waiting for ${this.config.filterCheckInterval / 1000} sec.`);
        }
        await sleep(this.config.filterCheckInterval);
      } finally {
        timesChecked++;
      }
    } while (timesChecked < timesToCheck);

    return false;
  }
}<|MERGE_RESOLUTION|>--- conflicted
+++ resolved
@@ -17,7 +17,6 @@
 import { Liquidity, LiquidityPoolKeysV4, Percent, Token, TokenAmount } from '@raydium-io/raydium-sdk';
 import { MarketCache, PoolCache, PoolSnapshot, RaydiumPoolSnapshot, SnipeListCache, isPumpFunPool, isRaydiumPool } from './cache';
 import { PoolFilters } from './filters';
-<<<<<<< HEAD
 import {
   TransactionExecutor,
   buildPumpFunBuyTransaction,
@@ -26,7 +25,6 @@
   isPumpFunPoolState,
 } from './transactions';
 import { createPoolKeys, KEEP_5_PERCENT_FOR_MOONSHOTS, logger, NETWORK, sleep } from './helpers';
-=======
 import { TransactionExecutor } from './transactions';
 import { createPoolKeys, createPumpFunPoolKeys, KEEP_5_PERCENT_FOR_MOONSHOTS, logger, NETWORK, sleep } from './helpers';
 import {
@@ -37,7 +35,6 @@
   NETWORK,
   sleep,
 } from './helpers';
->>>>>>> 07927085
 import { Semaphore } from 'async-mutex';
 import { WarpTransactionExecutor } from './transactions/warp-transaction-executor';
 import { JitoTransactionExecutor } from './transactions/jito-rpc-transaction-executor';
@@ -164,7 +161,6 @@
     return await this.whitelistCache.isInList(this.connection, poolKeys);
   }
 
-<<<<<<< HEAD
   public async buy(
     accountId: PublicKey,
     poolState: LiquidityStateV4 | PumpFunBondingCurveState,
@@ -181,7 +177,7 @@
 
     if (this.config.useSnipeList && !this.snipeListCache?.isInList(baseMintStr)) {
       logger.debug({ mint: baseMintStr }, `Skipping buy because token is not in a snipe list`);
-=======
+
   public async buy(pool: PoolSnapshot, lag: number = 0) {
     const cachedPool = await this.poolStorage.get(pool.baseMint.toBase58());
     const poolSnapshot = cachedPool ?? pool;
@@ -204,19 +200,15 @@
 
     if (this.config.useSnipeList && !this.snipeListCache?.isInList(poolMint)) {
       logger.debug({ mint: poolMint }, `Skipping buy because token is not in a snipe list`);
->>>>>>> 07927085
       return;
     }
 
     if (!whitelistSnipe) {
       if (this.config.autoBuyDelay > 0) {
-<<<<<<< HEAD
         logger.debug({ mint: baseMint }, `Waiting for ${this.config.autoBuyDelay} ms before buy`);
         await sleep(this.config.autoBuyDelay);
-=======
         logger.debug({ mint: poolMint }, `Waiting for ${this.config.autoBuyDelay} ms before buy`); //  - (lag * 1000)
         await sleep(this.config.autoBuyDelay); //  - (lag * 1000)
->>>>>>> 07927085
       }
     }
 
@@ -224,11 +216,8 @@
       this.config.maxTokensAtTheTime - this.semaphore.getValue() + this.sellExecutionCount;
     if (this.semaphore.isLocked() || numberOfActionsBeingProcessed >= this.config.maxTokensAtTheTime) {
       logger.debug(
-<<<<<<< HEAD
         { mint: baseMintStr },
-=======
         { mint: poolMint },
->>>>>>> 07927085
         `Skipping buy because max tokens to process at the same time is ${this.config.maxTokensAtTheTime} and currently ${numberOfActionsBeingProcessed} tokens is being processed`,
       );
       return;
@@ -237,7 +226,6 @@
     await this.semaphore.acquire();
 
     try {
-<<<<<<< HEAD
       let mintAta: PublicKey;
       let poolKeys: LiquidityPoolKeysV4 | undefined;
 
@@ -252,7 +240,7 @@
         mintAta = derivedMintAta;
         poolKeys = createPoolKeys(accountId, raydiumState, market);
       }
-=======
+
       const [market, mintAta] = await Promise.all([
         this.marketStorage.get(poolSnapshot.marketId.toString()),
         getAssociatedTokenAddress(poolSnapshot.baseMint, this.config.wallet.publicKey),
@@ -261,7 +249,6 @@
 
       if (!whitelistSnipe) {
         if (!this.config.useSnipeList) {
->>>>>>> 07927085
 
       if (!isPumpFun && poolKeys) {
         if (!whitelistSnipe && !this.config.useSnipeList) {
@@ -276,7 +263,6 @@
         if (!whitelistSnipe) {
           const buySignal = await this.tradeSignals.waitForBuySignal(poolKeys);
 
-<<<<<<< HEAD
           if (!buySignal) {
             await this.messaging.sendTelegramMessage(
               `😭Skipping buy signal😭\n\nMint <code>${poolKeys.baseMint.toString()}</code>`,
@@ -286,36 +272,28 @@
             logger.trace({ mint: poolKeys.baseMint.toString() }, `Skipping buy because buy signal not received`);
             return;
           }
-=======
         if (!buySignal) {
           await this.messaging.sendTelegramMessage(`😭Skipping buy signal😭\n\nMint <code>${poolMint}</code>`, poolMint)
 
           logger.trace({ mint: poolMint }, `Skipping buy because buy signal not received`);
           return;
->>>>>>> 07927085
         }
       }
 
       const startTime = Date.now();
       for (let i = 0; i < this.config.maxBuyRetries; i++) {
         try {
-<<<<<<< HEAD
           if (Date.now() - startTime > 10_000) {
             logger.info(`Not buying mint ${baseMintStr}, max buy 10 sec timer exceeded!`);
-=======
 
           if ((Date.now() - startTime) > 10000) {
             logger.info(`Not buying mint ${poolMint}, max buy 10 sec timer exceeded!`);
->>>>>>> 07927085
             return;
           }
 
           logger.info(
-<<<<<<< HEAD
             { mint: baseMintStr, source },
-=======
             { mint: poolMint },
->>>>>>> 07927085
             `Send buy transaction attempt: ${i + 1}/${this.config.maxBuyRetries}`,
           );
 
@@ -364,11 +342,8 @@
 
             logger.info(
               {
-<<<<<<< HEAD
                 mint: baseMintStr,
-=======
                 mint: poolMint,
->>>>>>> 07927085
                 signature: result.signature,
                 url: signatureUrl,
                 dex: dexUrl,
@@ -377,27 +352,22 @@
               `Confirmed buy tx`,
             );
 
-<<<<<<< HEAD
             const sourceLabel = isPumpFun ? 'pump.fun' : 'Raydium';
             await this.messaging.sendTelegramMessage(
               `💚Confirmed ${sourceLabel} buy💚\n\nMint <code>${baseMintStr}</code>\nSignature <code>${result.signature}</code>`,
               baseMintStr,
               { source: isPumpFun ? 'pumpfun' : 'raydium' },
             );
-=======
             await this.messaging.sendTelegramMessage(`💚Confirmed buy💚\n\nMint <code>${poolMint}</code>\nSignature <code>${result.signature}</code>`, poolMint)
->>>>>>> 07927085
 
             break;
           }
 
           logger.info(
             {
-<<<<<<< HEAD
               mint: baseMintStr,
-=======
+
               mint: poolMint,
->>>>>>> 07927085
               signature: result.signature,
               error: result.error,
               source,
@@ -405,19 +375,17 @@
             `Error confirming buy tx`,
           );
         } catch (error) {
-<<<<<<< HEAD
           logger.debug({ mint: baseMintStr, error, source }, `Error confirming buy transaction`);
         }
       }
     } catch (error) {
       logger.error({ mint: baseMintStr, error, source }, `Failed to buy token`);
-=======
+
           logger.debug({ mint: poolMint, error }, `Error confirming buy transaction`);
         }
       }
     } catch (error) {
       logger.error({ mint: poolMint, error }, `Failed to buy token`);
->>>>>>> 07927085
     } finally {
       this.semaphore.release();
     }
@@ -442,13 +410,12 @@
         return;
       }
 
-<<<<<<< HEAD
       const isPumpFun = poolData.type === 'pumpfun';
       source = isPumpFun ? 'pumpfun' : 'raydium';
       const pumpFunState = isPumpFun ? (poolData.state as PumpFunBondingCurveState) : undefined;
       const baseMint = isPumpFun ? pumpFunState!.mint : (poolData.state as LiquidityStateV4).baseMint;
       const baseMintStr = baseMint.toString();
-=======
+
       if (isPumpFunPool(poolData)) {
         const pumpFunKeys = createPumpFunPoolKeys(poolData);
         logger.warn({ mint: pumpFunKeys.baseMint.toBase58() }, `Pump.fun sell flow not implemented yet`);
@@ -459,20 +426,17 @@
         logger.warn({ mint: rawAccount.mint.toString() }, `Unsupported pool type for sell operation: ${poolData.type}`);
         return;
       }
->>>>>>> 07927085
 
       let moonshotConditionAmount = KEEP_5_PERCENT_FOR_MOONSHOTS
         ? (rawAccount.amount * BigInt(95)) / BigInt(100)
         : rawAccount.amount;
 
-<<<<<<< HEAD
       const tokenDecimals = isPumpFun
         ? pumpFunState!.decimals
         : (poolData.state as LiquidityStateV4).baseDecimal.toNumber();
       const tokenIn = new Token(TOKEN_PROGRAM_ID, baseMint, tokenDecimals);
-=======
+
       const tokenIn = new Token(TOKEN_PROGRAM_ID, poolData.baseMint, poolData.baseDecimals);
->>>>>>> 07927085
       const tokenAmountIn = new TokenAmount(tokenIn, moonshotConditionAmount, true);
 
       if (tokenAmountIn.isZero()) {
@@ -481,7 +445,6 @@
       }
 
       if (this.config.autoSellDelay > 0) {
-<<<<<<< HEAD
         logger.debug({ mint: baseMintStr }, `Waiting for ${this.config.autoSellDelay} ms before sell`);
         await sleep(this.config.autoSellDelay);
       }
@@ -492,14 +455,13 @@
         const market = await this.marketStorage.get((poolData.state as LiquidityStateV4).marketId.toString());
         poolKeys = createPoolKeys(new PublicKey(poolData.id), poolData.state as LiquidityStateV4, market);
       }
-=======
+
         logger.debug({ mint: rawAccount.mint.toString() }, `Waiting for ${this.config.autoSellDelay} ms before sell`);
         await sleep(this.config.autoSellDelay);
       }
 
       const market = await this.marketStorage.get(poolData.marketId.toString());
       const poolKeys: LiquidityPoolKeysV4 = createPoolKeys(new PublicKey(poolData.id), poolData.state, market);
->>>>>>> 07927085
 
       for (let i = 0; i < this.config.maxSellRetries; i++) {
         try {
@@ -516,11 +478,8 @@
           }
 
           logger.info(
-<<<<<<< HEAD
             { mint: baseMintStr, source },
-=======
             { mint: rawAccount.mint.toString() },
->>>>>>> 07927085
             `Send sell transaction attempt: ${i + 1}/${this.config.maxSellRetries}`,
           );
 
