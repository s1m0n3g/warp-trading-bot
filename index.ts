import BN from 'bn.js';
import { MarketCache, PoolCache, createRaydiumPoolSnapshot } from './cache';
import { Listeners } from './listeners';
import { Connection, KeyedAccountInfo, Keypair } from '@solana/web3.js';
import { LIQUIDITY_STATE_LAYOUT_V4, MARKET_STATE_LAYOUT_V3, Token, TokenAmount } from '@raydium-io/raydium-sdk';
import { AccountLayout, RawAccount, TOKEN_PROGRAM_ID, getAssociatedTokenAddressSync } from '@solana/spl-token';
import { Bot, BotConfig } from './bot';
import { DefaultTransactionExecutor, TransactionExecutor } from './transactions';
import {
  getToken,
  getWallet,
  logger,
  COMMITMENT_LEVEL,
  RPC_ENDPOINT,
  RPC_WEBSOCKET_ENDPOINT,
  PRE_LOAD_EXISTING_MARKETS,
  LOG_LEVEL,
  QUOTE_MINT,
  MAX_POOL_SIZE,
  MIN_POOL_SIZE,
  QUOTE_AMOUNT,
  PRIVATE_KEY,
  USE_SNIPE_LIST,
  AUTO_SELL_DELAY,
  MAX_SELL_RETRIES,
  AUTO_SELL,
  MAX_BUY_RETRIES,
  AUTO_BUY_DELAY,
  COMPUTE_UNIT_LIMIT,
  COMPUTE_UNIT_PRICE,
  CACHE_NEW_MARKETS,
  TAKE_PROFIT,
  STOP_LOSS,
  BUY_SLIPPAGE,
  SELL_SLIPPAGE,
  PRICE_CHECK_DURATION,
  PRICE_CHECK_INTERVAL,
  SNIPE_LIST_REFRESH_INTERVAL,
  TRANSACTION_EXECUTOR,
  CUSTOM_FEE,
  FILTER_CHECK_INTERVAL,
  FILTER_CHECK_DURATION,
  CONSECUTIVE_FILTER_MATCHES,
  MAX_TOKENS_AT_THE_TIME,
  CHECK_IF_MINT_IS_RENOUNCED,
  CHECK_IF_FREEZABLE,
  CHECK_IF_BURNED,
  CHECK_IF_MUTABLE,
  CHECK_IF_SOCIALS,
  TRAILING_STOP_LOSS,
  SKIP_SELLING_IF_LOST_MORE_THAN,
  MAX_LAG,
  MAX_PRE_SWAP_VOLUME_IN_QUOTE,
  MAX_PRE_SWAP_VOLUME_RAW,
  CHECK_HOLDERS,
  CHECK_ABNORMAL_DISTRIBUTION,
  CHECK_TOKEN_DISTRIBUTION,
  TELEGRAM_CHAT_ID,
  BLACKLIST_REFRESH_INTERVAL,
  MACD_SHORT_PERIOD,
  MACD_LONG_PERIOD,
  MACD_SIGNAL_PERIOD,
  RSI_PERIOD,
  TELEGRAM_BOT_TOKEN,
  AUTO_SELL_WITHOUT_SELL_SIGNAL,
  BUY_SIGNAL_TIME_TO_WAIT,
  BUY_SIGNAL_PRICE_INTERVAL,
  BUY_SIGNAL_FRACTION_TIME_TO_WAIT,
  BUY_SIGNAL_LOW_VOLUME_THRESHOLD,
  USE_TELEGRAM,
  USE_TA,
  ENABLE_PUMPFUN,
} from './helpers';
import type { PumpfunPoolEventPayload } from './helpers';
import { WarpTransactionExecutor } from './transactions/warp-transaction-executor';
import { JitoTransactionExecutor } from './transactions/jito-rpc-transaction-executor';
import { TechnicalAnalysisCache } from './cache/technical-analysis.cache';

const connection = new Connection(RPC_ENDPOINT, {
  wsEndpoint: RPC_WEBSOCKET_ENDPOINT,
  commitment: COMMITMENT_LEVEL,
});

type ResolvedMaxPreSwapVolume = {
  raw: BN;
  display: string;
};

function resolveMaxPreSwapVolume(quoteToken: Token): ResolvedMaxPreSwapVolume {
  const quoteThreshold = MAX_PRE_SWAP_VOLUME_IN_QUOTE?.trim();
  const rawThreshold = MAX_PRE_SWAP_VOLUME_RAW?.trim();

  if (quoteThreshold && rawThreshold) {
    logger.warn(
      'Both MAX_PRE_SWAP_VOLUME_IN_QUOTE and MAX_PRE_SWAP_VOLUME are set; using the quote-denominated value.',
    );
  }

  if (quoteThreshold) {
    const amount = new TokenAmount(quoteToken, quoteThreshold, false);

    return {
      raw: amount.raw,
      display: `${quoteThreshold} ${quoteToken.symbol} (${amount.raw.toString()} raw units)`,
    };
  }

  if (rawThreshold) {
    if (rawThreshold.startsWith('-')) {
      logger.warn('MAX_PRE_SWAP_VOLUME cannot be negative; defaulting to zero');
    } else if (/^\d+$/.test(rawThreshold)) {
      const rawValue = new BN(rawThreshold);
      const approx = new TokenAmount(quoteToken, rawValue, true);

      return {
        raw: rawValue,
        display: `${rawValue.toString()} raw units (~${approx.toFixed()} ${quoteToken.symbol})`,
      };
    } else {
      try {
        const amount = new TokenAmount(quoteToken, rawThreshold, false);
        logger.warn(
          `MAX_PRE_SWAP_VOLUME should be an integer raw amount. Interpreting "${rawThreshold}" as ${quoteToken.symbol}.`,
        );

        return {
          raw: amount.raw,
          display: `${rawThreshold} ${quoteToken.symbol} (${amount.raw.toString()} raw units)`,
        };
      } catch (error) {
        logger.error({ err: error, rawThreshold }, 'Invalid MAX_PRE_SWAP_VOLUME value; defaulting to zero');
      }
    }
  }

  const zero = new BN(0);
  const approx = new TokenAmount(quoteToken, zero, true);

  return {
    raw: zero,
    display: `${zero.toString()} raw units (~${approx.toFixed()} ${quoteToken.symbol})`,
  };
}

function printDetails(
  wallet: Keypair,
  quoteToken: Token,
  bot: Bot,
  maxPreSwapVolume: ResolvedMaxPreSwapVolume,
) {
  logger.info(`  
                                        ..   :-===++++-     
                                .-==+++++++- =+++++++++-    
            ..:::--===+=.=:     .+++++++++++:=+++++++++:    
    .==+++++++++++++++=:+++:    .+++++++++++.=++++++++-.    
    .-+++++++++++++++=:=++++-   .+++++++++=:.=+++++-::-.    
     -:+++++++++++++=:+++++++-  .++++++++-:- =+++++=-:      
      -:++++++=++++=:++++=++++= .++++++++++- =+++++:        
       -:++++-:=++=:++++=:-+++++:+++++====--:::::::.        
        ::=+-:::==:=+++=::-:--::::::::::---------::.        
         ::-:  .::::::::.  --------:::..                    
          :-    .:.-:::.                                    

          WARP DRIVE ACTIVATED 🚀🐟
          Made with ❤️ by humans.
  `);

  const botConfig = bot.config;

  logger.info('------- CONFIGURATION START -------');
  logger.info(`Wallet: ${wallet.publicKey.toString()}`);

  logger.info('- Bot -');
  logger.info(`Using transaction executor: ${TRANSACTION_EXECUTOR}`);

  if (bot.isWarp || bot.isJito) {
    logger.info(`${TRANSACTION_EXECUTOR} fee: ${CUSTOM_FEE}`);
  } else {
    logger.info(`Compute Unit limit: ${botConfig.unitLimit}`);
    logger.info(`Compute Unit price (micro lamports): ${botConfig.unitPrice}`);
  }

  logger.info(`Max tokens at the time: ${botConfig.maxTokensAtTheTime}`);
  logger.info(`Pre load existing markets: ${PRE_LOAD_EXISTING_MARKETS}`);
  logger.info(`Cache new markets: ${CACHE_NEW_MARKETS}`);
  logger.info(`Log level: ${LOG_LEVEL}`);
  logger.info(`Max lag: ${MAX_LAG}`);
  logger.info(`Max pre swap volume: ${maxPreSwapVolume.display}`);
  logger.info(`Pump.fun listener enabled: ${botConfig.enablePumpfun}`);
  logger.info(`Telegram notifications: ${botConfig.useTelegram}`);

  if (botConfig.useTelegram) {
    logger.info(`Telegram chat id: ${botConfig.telegramChatId}`);
  }

  logger.info('- Buy -');
  logger.info(`Buy amount: ${botConfig.quoteAmount.toFixed()} ${botConfig.quoteToken.name}`);
  logger.info(`Auto buy delay: ${botConfig.autoBuyDelay} ms`);
  logger.info(`Max buy retries: ${botConfig.maxBuyRetries}`);
  logger.info(`Buy amount (${quoteToken.symbol}): ${botConfig.quoteAmount.toFixed()}`);
  logger.info(`Buy slippage: ${botConfig.buySlippage}%`);

  logger.info('- Sell -');
  logger.info(`Auto sell: ${AUTO_SELL}`);
  logger.info(`Auto sell delay: ${botConfig.autoSellDelay} ms`);
  logger.info(`Max sell retries: ${botConfig.maxSellRetries}`);
  logger.info(`Sell slippage: ${botConfig.sellSlippage}%`);
  logger.info(`Price check interval (PRICE_CHECK_INTERVAL): ${botConfig.priceCheckInterval} ms`);
  logger.info(`Price check duration (PRICE_CHECK_DURATION): ${botConfig.priceCheckDuration} ms`);
  logger.info(`Take profit: ${botConfig.takeProfit}%`);
  logger.info(`Stop loss: ${botConfig.stopLoss}%`);
  logger.info(`Trailing stop loss: ${botConfig.trailingStopLoss}`);
  logger.info(`Skip selling if lost more than: ${botConfig.skipSellingIfLostMoreThan}%`);

  logger.info('- Snipe list -');
  logger.info(`Snipe list: ${botConfig.useSnipeList}`);
  logger.info(`Snipe list refresh interval: ${SNIPE_LIST_REFRESH_INTERVAL} ms`);

  if (botConfig.useSnipeList) {
    logger.info('- Filters -');
    logger.info(`Filters are disabled when snipe list is on`);
  } else {
    logger.info('- Filters -');
    logger.info(`Filter check interval: ${botConfig.filterCheckInterval} ms`);
    logger.info(`Filter check duration: ${botConfig.filterCheckDuration} ms`);
    logger.info(`Consecutive filter matches: ${botConfig.consecutiveMatchCount}`);
    logger.info(`Check renounced: ${CHECK_IF_MINT_IS_RENOUNCED}`);
    logger.info(`Check freezable: ${CHECK_IF_FREEZABLE}`);
    logger.info(`Check burned: ${CHECK_IF_BURNED}`);
    logger.info(`Check mutable: ${CHECK_IF_MUTABLE}`);
    logger.info(`Check socials: ${CHECK_IF_SOCIALS}`);
    logger.info(`Min pool size: ${botConfig.minPoolSize.toFixed()}`);
    logger.info(`Max pool size: ${botConfig.maxPoolSize.toFixed()}`);
  }

  logger.info(`Check Holders: ${botConfig.checkHolders}`);    
  logger.info(`Check Token Distribution: ${botConfig.checkTokenDistribution}`);
  logger.info(`Check Abnormal Distribution: ${botConfig.checkAbnormalDistribution}`);
  logger.info(`Blacklist refresh interval: ${BLACKLIST_REFRESH_INTERVAL}`);

  logger.info(`Technical analysis enabled: ${botConfig.useTechnicalAnalysis}`);

  if (botConfig.useTechnicalAnalysis) {
    logger.info(`Buy signal MACD: ${botConfig.MACDShortPeriod}/${botConfig.MACDLongPeriod}/${botConfig.MACDSignalPeriod}`);
    logger.info(`Buy signal RSI: ${botConfig.RSIPeriod}`);
  }
  
  logger.info('------- CONFIGURATION END -------');

  logger.info('Bot is running! Press CTRL + C to stop it.');
}

const runListener = async () => {
  logger.level = LOG_LEVEL;
  logger.info('Bot is starting...');

  const marketCache = new MarketCache(connection);
  const poolCache = new PoolCache();
  await poolCache.init();
  const technicalAnalysisCache = new TechnicalAnalysisCache();

  let txExecutor: TransactionExecutor;

  switch (TRANSACTION_EXECUTOR) {
    case 'warp': {
      txExecutor = new WarpTransactionExecutor(CUSTOM_FEE);
      break;
    }
    case 'jito': {
      txExecutor = new JitoTransactionExecutor(CUSTOM_FEE, connection);
      break;
    }
    default: {
      txExecutor = new DefaultTransactionExecutor(connection);
      break;
    }
  }

  const wallet = getWallet(PRIVATE_KEY.trim());
  const quoteToken = getToken(QUOTE_MINT);
  const botConfig = <BotConfig>{
    wallet,
    quoteAta: getAssociatedTokenAddressSync(quoteToken.mint, wallet.publicKey),
    minPoolSize: new TokenAmount(quoteToken, MIN_POOL_SIZE, false),
    maxPoolSize: new TokenAmount(quoteToken, MAX_POOL_SIZE, false),
    quoteToken,
    quoteAmount: new TokenAmount(quoteToken, QUOTE_AMOUNT, false),
    maxTokensAtTheTime: MAX_TOKENS_AT_THE_TIME,
    useSnipeList: USE_SNIPE_LIST,
    autoSell: AUTO_SELL,
    autoSellDelay: AUTO_SELL_DELAY,
    maxSellRetries: MAX_SELL_RETRIES,
    autoBuyDelay: AUTO_BUY_DELAY,
    maxBuyRetries: MAX_BUY_RETRIES,
    unitLimit: COMPUTE_UNIT_LIMIT,
    unitPrice: COMPUTE_UNIT_PRICE,
    takeProfit: TAKE_PROFIT,
    stopLoss: STOP_LOSS,
    trailingStopLoss: TRAILING_STOP_LOSS,
    skipSellingIfLostMoreThan: SKIP_SELLING_IF_LOST_MORE_THAN,
    buySlippage: BUY_SLIPPAGE,
    sellSlippage: SELL_SLIPPAGE,
    priceCheckInterval: PRICE_CHECK_INTERVAL,
    priceCheckDuration: PRICE_CHECK_DURATION,
    filterCheckInterval: FILTER_CHECK_INTERVAL,
    filterCheckDuration: FILTER_CHECK_DURATION,
    consecutiveMatchCount: CONSECUTIVE_FILTER_MATCHES,
    checkHolders:CHECK_HOLDERS,
    checkTokenDistribution:CHECK_TOKEN_DISTRIBUTION,
    checkAbnormalDistribution:CHECK_ABNORMAL_DISTRIBUTION,
    telegramChatId:TELEGRAM_CHAT_ID,
    telegramBotToken: TELEGRAM_BOT_TOKEN,
    blacklistRefreshInterval: BLACKLIST_REFRESH_INTERVAL,
    MACDLongPeriod: MACD_LONG_PERIOD,
    MACDShortPeriod: MACD_SHORT_PERIOD,
    MACDSignalPeriod: MACD_SIGNAL_PERIOD,
    RSIPeriod: RSI_PERIOD,
    autoSellWithoutSellSignal: AUTO_SELL_WITHOUT_SELL_SIGNAL,
    buySignalTimeToWait: BUY_SIGNAL_TIME_TO_WAIT,
    buySignalPriceInterval: BUY_SIGNAL_PRICE_INTERVAL,
    buySignalFractionPercentageTimeToWait: BUY_SIGNAL_FRACTION_TIME_TO_WAIT,
    buySignalLowVolumeThreshold: BUY_SIGNAL_LOW_VOLUME_THRESHOLD,
    useTelegram: USE_TELEGRAM,
    useTechnicalAnalysis: USE_TA,
    enablePumpfun: ENABLE_PUMPFUN,
  };

  const bot = new Bot(connection, marketCache, poolCache, txExecutor, technicalAnalysisCache, botConfig);
  const valid = await bot.validate();

  if (!valid) {
    logger.info('Bot is exiting...');
    process.exit(1);
  }

  if (PRE_LOAD_EXISTING_MARKETS) {
    await marketCache.init({ quoteToken });
  }

  const runTimestamp = BigInt(Math.floor(new Date().getTime() / 1000));
  const listeners = new Listeners(connection);
  await listeners.start({
    walletPublicKey: wallet.publicKey,
    quoteToken,
    autoSell: AUTO_SELL,
    cacheNewMarkets: CACHE_NEW_MARKETS,
    enablePumpfun: ENABLE_PUMPFUN,
  });

  if (AUTO_SELL) {
    try {
      const { value: existingTokenAccounts } = await connection.getTokenAccountsByOwner(wallet.publicKey, {
        programId: TOKEN_PROGRAM_ID,
      });
<<<<<<< HEAD

=======
>>>>>>> d513398f
      const walletMints = new Set<string>();

      for (const { pubkey, account } of existingTokenAccounts) {
        const accountData = AccountLayout.decode(account.data) as RawAccount;
        const mint = accountData.mint.toString();

        if (accountData.mint.equals(quoteToken.mint)) {
          continue;
        }

        const balance = BigInt(accountData.amount.toString());
        if (balance === 0n) {
          continue;
        }

        walletMints.add(mint);

        const cachedPool = await poolCache.get(mint);

        if (!cachedPool) {
          logger.trace({ mint }, 'Skipping resume for token without cached pool data');
          continue;
        }

        if (cachedPool.sold) {
          logger.trace({ mint }, 'Skipping resume for token already marked as sold');
          continue;
        }

        logger.info({ mint, account: pubkey.toBase58() }, 'Resuming sell monitoring for existing position');
        void bot.sell(pubkey, accountData);
      }

      for (const snapshot of poolCache.getUnsold()) {
        const mint = snapshot.baseMint.toBase58();
        if (walletMints.has(mint)) {
          continue;
        }

<<<<<<< HEAD
        logger.debug({ mint }, 'Removing cached position because wallet token account is missing');
        await poolCache.remove(mint);
      }
=======
        logger.debug({ mint }, 'Marking cached position as sold because wallet token account is missing');
        await poolCache.markAsSold(mint);
      }

>>>>>>> d513398f
    } catch (error) {
      logger.error({ error }, 'Failed to resume monitoring existing token positions');
    }
  }

  const maxPreSwapVolume = resolveMaxPreSwapVolume(quoteToken);
  const maxPreSwapVolumeRaw = maxPreSwapVolume.raw;

  listeners.on('market', (updatedAccountInfo: KeyedAccountInfo) => {
    const marketState = MARKET_STATE_LAYOUT_V3.decode(updatedAccountInfo.accountInfo.data);
    marketCache.save(updatedAccountInfo.accountId.toString(), marketState);
  });

  listeners.on('pool', async (updatedAccountInfo: KeyedAccountInfo) => {
    const poolState = LIQUIDITY_STATE_LAYOUT_V4.decode(updatedAccountInfo.accountInfo.data);
    const poolMint = poolState.baseMint.toString();
    const exists = await poolCache.get(poolMint);

    if (exists) {
      return;
    }

    const snapshot = createRaydiumPoolSnapshot(updatedAccountInfo.accountId.toString(), poolState);
    await poolCache.save(snapshot, updatedAccountInfo.accountInfo.data);

    const poolOpenTime = BigInt(poolState.poolOpenTime.toString());
    const totalSwapVolume = poolState.swapBaseInAmount
      .add(poolState.swapBaseOutAmount)
      .add(poolState.swapQuoteInAmount)
      .add(poolState.swapQuoteOutAmount);

    const hasSwaps = !totalSwapVolume.eqn(0);
    const quoteSwapVolume = poolState.swapQuoteInAmount.add(poolState.swapQuoteOutAmount);


    const poolOpenTimeIsSentinel = poolOpenTime <= 0n;

    if (!hasSwaps && !poolOpenTimeIsSentinel && poolOpenTime < runTimestamp) {
      logger.trace({ mint: poolMint }, 'Skipping pool created before bot started');
      return;
    }

    if (hasSwaps) {
      if (maxPreSwapVolumeRaw.isZero()) {
        logger.trace({ mint: poolMint }, 'Skipping pool because swaps already occurred');
        return;
      }

      if (quoteSwapVolume.gt(maxPreSwapVolumeRaw)) {

        logger.trace(
          {
            mint: poolMint,
            totalSwapVolume: totalSwapVolume.toString(),
            quoteSwapVolume: quoteSwapVolume.toString(),

            maxPreSwapVolume: maxPreSwapVolumeRaw.toString(),
          },
          'Skipping pool because swaps already occurred',
        );
        return;
      }

      logger.trace(
        {
          mint: poolMint,
          totalSwapVolume: totalSwapVolume.toString(),
          quoteSwapVolume: quoteSwapVolume.toString(),

          maxPreSwapVolume: maxPreSwapVolumeRaw.toString(),
        },
        'Pool has swaps within allowed threshold; continuing',
      );
    }

    const currentTimestamp = BigInt(Math.floor(new Date().getTime() / 1000));
    let poolAge = 0n;

    if (!poolOpenTimeIsSentinel) {
      const rawAge = currentTimestamp - poolOpenTime;
      poolAge = rawAge > 0n ? rawAge : 0n;
    }

    const maxLagEnabled = MAX_LAG !== 0;
    const maxLagBigInt = BigInt(Math.max(0, Math.trunc(MAX_LAG)));

    if (maxLagEnabled) {
      if (poolOpenTimeIsSentinel) {
        logger.trace({ mint: poolMint }, 'Skipping pool with invalid open time');
        return;
      }

      if (poolAge > maxLagBigInt) {
        logger.trace(`Lag too high: ${poolAge.toString()} sec`);
        return;
      }
    }

    const maxSafeLag = BigInt(Number.MAX_SAFE_INTEGER);
    const safeLag = poolAge > maxSafeLag ? Number.MAX_SAFE_INTEGER : Number(poolAge);

    logger.trace(`Lag: ${poolAge.toString()} sec`);
    await bot.buy(snapshot, safeLag);
  });

  listeners.on('wallet', async (updatedAccountInfo: KeyedAccountInfo) => {
    const accountData = AccountLayout.decode(updatedAccountInfo.accountInfo.data);

    if (accountData.mint.equals(quoteToken.mint)) {
      return;
    }

    await bot.sell(updatedAccountInfo.accountId, accountData);
  });

  if (ENABLE_PUMPFUN) {
    listeners.on('pumpfunPool', async (payload: PumpfunPoolEventPayload) => {
      await bot.handlePumpfunPool(payload);
    });
  }

  printDetails(wallet, quoteToken, bot, maxPreSwapVolume);
};

runListener();<|MERGE_RESOLUTION|>--- conflicted
+++ resolved
@@ -352,10 +352,7 @@
       const { value: existingTokenAccounts } = await connection.getTokenAccountsByOwner(wallet.publicKey, {
         programId: TOKEN_PROGRAM_ID,
       });
-<<<<<<< HEAD
-
-=======
->>>>>>> d513398f
+
       const walletMints = new Set<string>();
 
       for (const { pubkey, account } of existingTokenAccounts) {
@@ -395,16 +392,10 @@
           continue;
         }
 
-<<<<<<< HEAD
         logger.debug({ mint }, 'Removing cached position because wallet token account is missing');
         await poolCache.remove(mint);
       }
-=======
-        logger.debug({ mint }, 'Marking cached position as sold because wallet token account is missing');
-        await poolCache.markAsSold(mint);
-      }
-
->>>>>>> d513398f
+
     } catch (error) {
       logger.error({ error }, 'Failed to resume monitoring existing token positions');
     }
