--- conflicted
+++ resolved
@@ -368,10 +368,7 @@
 
             if (!decision.shouldSell) {
               if ('reason' in decision && decision.reason === 'largeLoss') {
-<<<<<<< HEAD
-=======
-
->>>>>>> 82158e92
+
                 await this.poolStorage.markAsSold(rawAccount.mint.toString());
               }
               return;
