import BN from 'bn.js';
import { MarketCache, PoolCache, createRaydiumPoolSnapshot } from './cache';
import { Listeners } from './listeners';
import { Connection, KeyedAccountInfo, Keypair } from '@solana/web3.js';
import { LIQUIDITY_STATE_LAYOUT_V4, MARKET_STATE_LAYOUT_V3, Token, TokenAmount } from '@raydium-io/raydium-sdk';
import { AccountLayout, getAssociatedTokenAddressSync } from '@solana/spl-token';
import { Bot, BotConfig } from './bot';
import { DefaultTransactionExecutor, TransactionExecutor } from './transactions';
import {
  getToken,
  getWallet,
  logger,
  COMMITMENT_LEVEL,
  RPC_ENDPOINT,
  RPC_WEBSOCKET_ENDPOINT,
  PRE_LOAD_EXISTING_MARKETS,
  LOG_LEVEL,
  QUOTE_MINT,
  MAX_POOL_SIZE,
  MIN_POOL_SIZE,
  QUOTE_AMOUNT,
  PRIVATE_KEY,
  USE_SNIPE_LIST,
  AUTO_SELL_DELAY,
  MAX_SELL_RETRIES,
  AUTO_SELL,
  MAX_BUY_RETRIES,
  AUTO_BUY_DELAY,
  COMPUTE_UNIT_LIMIT,
  COMPUTE_UNIT_PRICE,
  CACHE_NEW_MARKETS,
  TAKE_PROFIT,
  STOP_LOSS,
  BUY_SLIPPAGE,
  SELL_SLIPPAGE,
  PRICE_CHECK_DURATION,
  PRICE_CHECK_INTERVAL,
  SNIPE_LIST_REFRESH_INTERVAL,
  TRANSACTION_EXECUTOR,
  CUSTOM_FEE,
  FILTER_CHECK_INTERVAL,
  FILTER_CHECK_DURATION,
  CONSECUTIVE_FILTER_MATCHES,
  MAX_TOKENS_AT_THE_TIME,
  CHECK_IF_MINT_IS_RENOUNCED,
  CHECK_IF_FREEZABLE,
  CHECK_IF_BURNED,
  CHECK_IF_MUTABLE,
  CHECK_IF_SOCIALS,
  TRAILING_STOP_LOSS,
  SKIP_SELLING_IF_LOST_MORE_THAN,
  MAX_LAG,
  MAX_PRE_SWAP_VOLUME_IN_QUOTE,
  MAX_PRE_SWAP_VOLUME_RAW,
  CHECK_HOLDERS,
  CHECK_ABNORMAL_DISTRIBUTION,
  CHECK_TOKEN_DISTRIBUTION,
  TELEGRAM_CHAT_ID,
  BLACKLIST_REFRESH_INTERVAL,
  MACD_SHORT_PERIOD,
  MACD_LONG_PERIOD,
  MACD_SIGNAL_PERIOD,
  RSI_PERIOD,
  TELEGRAM_BOT_TOKEN,
  AUTO_SELL_WITHOUT_SELL_SIGNAL,
  BUY_SIGNAL_TIME_TO_WAIT,
  BUY_SIGNAL_PRICE_INTERVAL,
  BUY_SIGNAL_FRACTION_TIME_TO_WAIT,
  BUY_SIGNAL_LOW_VOLUME_THRESHOLD,
  USE_TELEGRAM,
  USE_TA,
  ENABLE_PUMPFUN,
} from './helpers';
import type { PumpfunPoolEventPayload } from './helpers';
import { WarpTransactionExecutor } from './transactions/warp-transaction-executor';
import { JitoTransactionExecutor } from './transactions/jito-rpc-transaction-executor';
import { TechnicalAnalysisCache } from './cache/technical-analysis.cache';

const connection = new Connection(RPC_ENDPOINT, {
  wsEndpoint: RPC_WEBSOCKET_ENDPOINT,
  commitment: COMMITMENT_LEVEL,
});

type ResolvedMaxPreSwapVolume = {
  raw: BN;
  display: string;
};

function resolveMaxPreSwapVolume(quoteToken: Token): ResolvedMaxPreSwapVolume {
  const quoteThreshold = MAX_PRE_SWAP_VOLUME_IN_QUOTE?.trim();
  const rawThreshold = MAX_PRE_SWAP_VOLUME_RAW?.trim();

  if (quoteThreshold && rawThreshold) {
    logger.warn(
      'Both MAX_PRE_SWAP_VOLUME_IN_QUOTE and MAX_PRE_SWAP_VOLUME are set; using the quote-denominated value.',
    );
  }

  if (quoteThreshold) {
    const amount = new TokenAmount(quoteToken, quoteThreshold, false);

    return {
      raw: amount.raw,
      display: `${quoteThreshold} ${quoteToken.symbol} (${amount.raw.toString()} raw units)`,
    };
  }

  if (rawThreshold) {
    if (rawThreshold.startsWith('-')) {
      logger.warn('MAX_PRE_SWAP_VOLUME cannot be negative; defaulting to zero');
    } else if (/^\d+$/.test(rawThreshold)) {
      const rawValue = new BN(rawThreshold);
      const approx = new TokenAmount(quoteToken, rawValue, true);

      return {
        raw: rawValue,
        display: `${rawValue.toString()} raw units (~${approx.toFixed()} ${quoteToken.symbol})`,
      };
    } else {
      try {
        const amount = new TokenAmount(quoteToken, rawThreshold, false);
        logger.warn(
          `MAX_PRE_SWAP_VOLUME should be an integer raw amount. Interpreting "${rawThreshold}" as ${quoteToken.symbol}.`,
        );

        return {
          raw: amount.raw,
          display: `${rawThreshold} ${quoteToken.symbol} (${amount.raw.toString()} raw units)`,
        };
      } catch (error) {
        logger.error({ err: error, rawThreshold }, 'Invalid MAX_PRE_SWAP_VOLUME value; defaulting to zero');
      }
    }
  }

  const zero = new BN(0);
  const approx = new TokenAmount(quoteToken, zero, true);

  return {
    raw: zero,
    display: `${zero.toString()} raw units (~${approx.toFixed()} ${quoteToken.symbol})`,
  };
}

function printDetails(
  wallet: Keypair,
  quoteToken: Token,
  bot: Bot,
  maxPreSwapVolume: ResolvedMaxPreSwapVolume,
) {
  logger.info(`  
                                        ..   :-===++++-     
                                .-==+++++++- =+++++++++-    
            ..:::--===+=.=:     .+++++++++++:=+++++++++:    
    .==+++++++++++++++=:+++:    .+++++++++++.=++++++++-.    
    .-+++++++++++++++=:=++++-   .+++++++++=:.=+++++-::-.    
     -:+++++++++++++=:+++++++-  .++++++++-:- =+++++=-:      
      -:++++++=++++=:++++=++++= .++++++++++- =+++++:        
       -:++++-:=++=:++++=:-+++++:+++++====--:::::::.        
        ::=+-:::==:=+++=::-:--::::::::::---------::.        
         ::-:  .::::::::.  --------:::..                    
          :-    .:.-:::.                                    

          WARP DRIVE ACTIVATED 🚀🐟
          Made with ❤️ by humans.
  `);

  const botConfig = bot.config;

  logger.info('------- CONFIGURATION START -------');
  logger.info(`Wallet: ${wallet.publicKey.toString()}`);

  logger.info('- Bot -');
  logger.info(`Using transaction executor: ${TRANSACTION_EXECUTOR}`);

  if (bot.isWarp || bot.isJito) {
    logger.info(`${TRANSACTION_EXECUTOR} fee: ${CUSTOM_FEE}`);
  } else {
    logger.info(`Compute Unit limit: ${botConfig.unitLimit}`);
    logger.info(`Compute Unit price (micro lamports): ${botConfig.unitPrice}`);
  }

  logger.info(`Max tokens at the time: ${botConfig.maxTokensAtTheTime}`);
  logger.info(`Pre load existing markets: ${PRE_LOAD_EXISTING_MARKETS}`);
  logger.info(`Cache new markets: ${CACHE_NEW_MARKETS}`);
  logger.info(`Log level: ${LOG_LEVEL}`);
  logger.info(`Max lag: ${MAX_LAG}`);
  logger.info(`Max pre swap volume: ${maxPreSwapVolume.display}`);
  logger.info(`Pump.fun listener enabled: ${botConfig.enablePumpfun}`);
  logger.info(`Telegram notifications: ${botConfig.useTelegram}`);

  if (botConfig.useTelegram) {
    logger.info(`Telegram chat id: ${botConfig.telegramChatId}`);
  }

  logger.info('- Buy -');
  logger.info(`Buy amount: ${botConfig.quoteAmount.toFixed()} ${botConfig.quoteToken.name}`);
  logger.info(`Auto buy delay: ${botConfig.autoBuyDelay} ms`);
  logger.info(`Max buy retries: ${botConfig.maxBuyRetries}`);
  logger.info(`Buy amount (${quoteToken.symbol}): ${botConfig.quoteAmount.toFixed()}`);
  logger.info(`Buy slippage: ${botConfig.buySlippage}%`);

  logger.info('- Sell -');
  logger.info(`Auto sell: ${AUTO_SELL}`);
  logger.info(`Auto sell delay: ${botConfig.autoSellDelay} ms`);
  logger.info(`Max sell retries: ${botConfig.maxSellRetries}`);
  logger.info(`Sell slippage: ${botConfig.sellSlippage}%`);
  logger.info(`Price check interval: ${botConfig.priceCheckInterval} ms`);
  logger.info(`Price check duration: ${botConfig.priceCheckDuration} ms`);
  logger.info(`Take profit: ${botConfig.takeProfit}%`);
  logger.info(`Stop loss: ${botConfig.stopLoss}%`);
  logger.info(`Trailing stop loss: ${botConfig.trailingStopLoss}`);
  logger.info(`Skip selling if lost more than: ${botConfig.skipSellingIfLostMoreThan}%`);

  logger.info('- Snipe list -');
  logger.info(`Snipe list: ${botConfig.useSnipeList}`);
  logger.info(`Snipe list refresh interval: ${SNIPE_LIST_REFRESH_INTERVAL} ms`);

  if (botConfig.useSnipeList) {
    logger.info('- Filters -');
    logger.info(`Filters are disabled when snipe list is on`);
  } else {
    logger.info('- Filters -');
    logger.info(`Filter check interval: ${botConfig.filterCheckInterval} ms`);
    logger.info(`Filter check duration: ${botConfig.filterCheckDuration} ms`);
    logger.info(`Consecutive filter matches: ${botConfig.consecutiveMatchCount}`);
    logger.info(`Check renounced: ${CHECK_IF_MINT_IS_RENOUNCED}`);
    logger.info(`Check freezable: ${CHECK_IF_FREEZABLE}`);
    logger.info(`Check burned: ${CHECK_IF_BURNED}`);
    logger.info(`Check mutable: ${CHECK_IF_MUTABLE}`);
    logger.info(`Check socials: ${CHECK_IF_SOCIALS}`);
    logger.info(`Min pool size: ${botConfig.minPoolSize.toFixed()}`);
    logger.info(`Max pool size: ${botConfig.maxPoolSize.toFixed()}`);
  }

  logger.info(`Check Holders: ${botConfig.checkHolders}`);    
  logger.info(`Check Token Distribution: ${botConfig.checkTokenDistribution}`);
  logger.info(`Check Abnormal Distribution: ${botConfig.checkAbnormalDistribution}`);
  logger.info(`Blacklist refresh interval: ${BLACKLIST_REFRESH_INTERVAL}`);

  logger.info(`Technical analysis enabled: ${botConfig.useTechnicalAnalysis}`);

  if (botConfig.useTechnicalAnalysis) {
    logger.info(`Buy signal MACD: ${botConfig.MACDShortPeriod}/${botConfig.MACDLongPeriod}/${botConfig.MACDSignalPeriod}`);
    logger.info(`Buy signal RSI: ${botConfig.RSIPeriod}`);
  }
  
  logger.info('------- CONFIGURATION END -------');

  logger.info('Bot is running! Press CTRL + C to stop it.');
}

const runListener = async () => {
  logger.level = LOG_LEVEL;
  logger.info('Bot is starting...');

  const marketCache = new MarketCache(connection);
  const poolCache = new PoolCache();
  const technicalAnalysisCache = new TechnicalAnalysisCache();

  let txExecutor: TransactionExecutor;

  switch (TRANSACTION_EXECUTOR) {
    case 'warp': {
      txExecutor = new WarpTransactionExecutor(CUSTOM_FEE);
      break;
    }
    case 'jito': {
      txExecutor = new JitoTransactionExecutor(CUSTOM_FEE, connection);
      break;
    }
    default: {
      txExecutor = new DefaultTransactionExecutor(connection);
      break;
    }
  }

  const wallet = getWallet(PRIVATE_KEY.trim());
  const quoteToken = getToken(QUOTE_MINT);
  const botConfig = <BotConfig>{
    wallet,
    quoteAta: getAssociatedTokenAddressSync(quoteToken.mint, wallet.publicKey),
    minPoolSize: new TokenAmount(quoteToken, MIN_POOL_SIZE, false),
    maxPoolSize: new TokenAmount(quoteToken, MAX_POOL_SIZE, false),
    quoteToken,
    quoteAmount: new TokenAmount(quoteToken, QUOTE_AMOUNT, false),
    maxTokensAtTheTime: MAX_TOKENS_AT_THE_TIME,
    useSnipeList: USE_SNIPE_LIST,
    autoSell: AUTO_SELL,
    autoSellDelay: AUTO_SELL_DELAY,
    maxSellRetries: MAX_SELL_RETRIES,
    autoBuyDelay: AUTO_BUY_DELAY,
    maxBuyRetries: MAX_BUY_RETRIES,
    unitLimit: COMPUTE_UNIT_LIMIT,
    unitPrice: COMPUTE_UNIT_PRICE,
    takeProfit: TAKE_PROFIT,
    stopLoss: STOP_LOSS,
    trailingStopLoss: TRAILING_STOP_LOSS,
    skipSellingIfLostMoreThan: SKIP_SELLING_IF_LOST_MORE_THAN,
    buySlippage: BUY_SLIPPAGE,
    sellSlippage: SELL_SLIPPAGE,
    priceCheckInterval: PRICE_CHECK_INTERVAL,
    priceCheckDuration: PRICE_CHECK_DURATION,
    filterCheckInterval: FILTER_CHECK_INTERVAL,
    filterCheckDuration: FILTER_CHECK_DURATION,
    consecutiveMatchCount: CONSECUTIVE_FILTER_MATCHES,
    checkHolders:CHECK_HOLDERS,
    checkTokenDistribution:CHECK_TOKEN_DISTRIBUTION,
    checkAbnormalDistribution:CHECK_ABNORMAL_DISTRIBUTION,
    telegramChatId:TELEGRAM_CHAT_ID,
    telegramBotToken: TELEGRAM_BOT_TOKEN,
    blacklistRefreshInterval: BLACKLIST_REFRESH_INTERVAL,
    MACDLongPeriod: MACD_LONG_PERIOD,
    MACDShortPeriod: MACD_SHORT_PERIOD,
    MACDSignalPeriod: MACD_SIGNAL_PERIOD,
    RSIPeriod: RSI_PERIOD,
    autoSellWithoutSellSignal: AUTO_SELL_WITHOUT_SELL_SIGNAL,
    buySignalTimeToWait: BUY_SIGNAL_TIME_TO_WAIT,
    buySignalPriceInterval: BUY_SIGNAL_PRICE_INTERVAL,
    buySignalFractionPercentageTimeToWait: BUY_SIGNAL_FRACTION_TIME_TO_WAIT,
    buySignalLowVolumeThreshold: BUY_SIGNAL_LOW_VOLUME_THRESHOLD,
    useTelegram: USE_TELEGRAM,
    useTechnicalAnalysis: USE_TA,
    enablePumpfun: ENABLE_PUMPFUN,
  };

  const bot = new Bot(connection, marketCache, poolCache, txExecutor, technicalAnalysisCache, botConfig);
  const valid = await bot.validate();

  if (!valid) {
    logger.info('Bot is exiting...');
    process.exit(1);
  }

  if (PRE_LOAD_EXISTING_MARKETS) {
    await marketCache.init({ quoteToken });
  }

  const runTimestamp = Math.floor(new Date().getTime() / 1000);
  const listeners = new Listeners(connection);
  await listeners.start({
    walletPublicKey: wallet.publicKey,
    quoteToken,
    autoSell: AUTO_SELL,
    cacheNewMarkets: CACHE_NEW_MARKETS,
    enablePumpfun: ENABLE_PUMPFUN,
  });

  const maxPreSwapVolume = resolveMaxPreSwapVolume(quoteToken);
  const maxPreSwapVolumeRaw = maxPreSwapVolume.raw;

  listeners.on('market', (updatedAccountInfo: KeyedAccountInfo) => {
    const marketState = MARKET_STATE_LAYOUT_V3.decode(updatedAccountInfo.accountInfo.data);
    marketCache.save(updatedAccountInfo.accountId.toString(), marketState);
  });

  listeners.on('pool', async (updatedAccountInfo: KeyedAccountInfo) => {
    const poolState = LIQUIDITY_STATE_LAYOUT_V4.decode(updatedAccountInfo.accountInfo.data);
    const poolMint = poolState.baseMint.toString();
    const exists = await poolCache.get(poolMint);

    if (exists) {
      return;
    }

    const snapshot = createRaydiumPoolSnapshot(updatedAccountInfo.accountId.toString(), poolState);
    poolCache.save(snapshot);

    const poolOpenTime = parseInt(poolState.poolOpenTime.toString());
    const totalSwapVolume = poolState.swapBaseInAmount
      .add(poolState.swapBaseOutAmount)
      .add(poolState.swapQuoteInAmount)
      .add(poolState.swapQuoteOutAmount);

    const hasSwaps = !totalSwapVolume.eqn(0);
<<<<<<< HEAD
    const quoteSwapVolume = poolState.swapQuoteInAmount.add(poolState.swapQuoteOutAmount);
=======
>>>>>>> baf45da8

    if (!hasSwaps && poolOpenTime !== 0 && poolOpenTime < runTimestamp) {
      logger.trace({ mint: poolMint }, 'Skipping pool created before bot started');
      return;
    }

    if (hasSwaps) {
      if (maxPreSwapVolumeRaw.isZero()) {
        logger.trace({ mint: poolMint }, 'Skipping pool because swaps already occurred');
        return;
      }

<<<<<<< HEAD
      if (quoteSwapVolume.gt(maxPreSwapVolumeRaw)) {
=======
      if (totalSwapVolume.gt(maxPreSwapVolumeRaw)) {
>>>>>>> baf45da8
        logger.trace(
          {
            mint: poolMint,
            totalSwapVolume: totalSwapVolume.toString(),
<<<<<<< HEAD
            quoteSwapVolume: quoteSwapVolume.toString(),
=======
>>>>>>> baf45da8
            maxPreSwapVolume: maxPreSwapVolumeRaw.toString(),
          },
          'Skipping pool because swaps already occurred',
        );
        return;
      }

      logger.trace(
        {
          mint: poolMint,
          totalSwapVolume: totalSwapVolume.toString(),
<<<<<<< HEAD
          quoteSwapVolume: quoteSwapVolume.toString(),
=======
>>>>>>> baf45da8
          maxPreSwapVolume: maxPreSwapVolumeRaw.toString(),
        },
        'Pool has swaps within allowed threshold; continuing',
      );
    }

    const currentTimestamp = Math.floor(new Date().getTime() / 1000);
    const lag = poolOpenTime === 0 ? 0 : currentTimestamp - poolOpenTime;

    if (MAX_LAG !== 0 && lag > MAX_LAG) {
      logger.trace(`Lag too high: ${lag} sec`);
      return;
    }

    logger.trace(`Lag: ${lag} sec`);
    await bot.buy(snapshot, lag);
  });

  listeners.on('wallet', async (updatedAccountInfo: KeyedAccountInfo) => {
    const accountData = AccountLayout.decode(updatedAccountInfo.accountInfo.data);

    if (accountData.mint.equals(quoteToken.mint)) {
      return;
    }

    await bot.sell(updatedAccountInfo.accountId, accountData);
  });

  if (ENABLE_PUMPFUN) {
    listeners.on('pumpfunPool', async (payload: PumpfunPoolEventPayload) => {
      await bot.handlePumpfunPool(payload);
    });
  }

  printDetails(wallet, quoteToken, bot, maxPreSwapVolume);
};

runListener();<|MERGE_RESOLUTION|>--- conflicted
+++ resolved
@@ -373,10 +373,8 @@
       .add(poolState.swapQuoteOutAmount);
 
     const hasSwaps = !totalSwapVolume.eqn(0);
-<<<<<<< HEAD
     const quoteSwapVolume = poolState.swapQuoteInAmount.add(poolState.swapQuoteOutAmount);
-=======
->>>>>>> baf45da8
+
 
     if (!hasSwaps && poolOpenTime !== 0 && poolOpenTime < runTimestamp) {
       logger.trace({ mint: poolMint }, 'Skipping pool created before bot started');
@@ -389,19 +387,14 @@
         return;
       }
 
-<<<<<<< HEAD
       if (quoteSwapVolume.gt(maxPreSwapVolumeRaw)) {
-=======
-      if (totalSwapVolume.gt(maxPreSwapVolumeRaw)) {
->>>>>>> baf45da8
+
         logger.trace(
           {
             mint: poolMint,
             totalSwapVolume: totalSwapVolume.toString(),
-<<<<<<< HEAD
             quoteSwapVolume: quoteSwapVolume.toString(),
-=======
->>>>>>> baf45da8
+
             maxPreSwapVolume: maxPreSwapVolumeRaw.toString(),
           },
           'Skipping pool because swaps already occurred',
@@ -413,10 +406,8 @@
         {
           mint: poolMint,
           totalSwapVolume: totalSwapVolume.toString(),
-<<<<<<< HEAD
           quoteSwapVolume: quoteSwapVolume.toString(),
-=======
->>>>>>> baf45da8
+
           maxPreSwapVolume: maxPreSwapVolumeRaw.toString(),
         },
         'Pool has swaps within allowed threshold; continuing',
