import BN from 'bn.js';
import { MarketCache, PoolCache, createRaydiumPoolSnapshot } from './cache';
import { Listeners } from './listeners';
import { Connection, KeyedAccountInfo, Keypair } from '@solana/web3.js';
import {
  LIQUIDITY_STATE_LAYOUT_V4,
  MARKET_STATE_LAYOUT_V3,
  LiquidityStateV4,
  Token,
  TokenAmount,
} from '@raydium-io/raydium-sdk';
import { AccountLayout, RawAccount, TOKEN_PROGRAM_ID, getAssociatedTokenAddressSync } from '@solana/spl-token';
import { Bot, BotConfig } from './bot';
import { DefaultTransactionExecutor, TransactionExecutor } from './transactions';
import {
  getToken,
  getWallet,
  logger,
  COMMITMENT_LEVEL,
  RPC_ENDPOINT,
  RPC_WEBSOCKET_ENDPOINT,
  PRE_LOAD_EXISTING_MARKETS,
  LOG_LEVEL,
  QUOTE_MINT,
  MAX_POOL_SIZE,
  MIN_POOL_SIZE,
  QUOTE_AMOUNT,
  PRIVATE_KEY,
  USE_SNIPE_LIST,
  AUTO_SELL_DELAY,
  MAX_SELL_RETRIES,
  AUTO_SELL,
  MAX_BUY_RETRIES,
  AUTO_BUY_DELAY,
  COMPUTE_UNIT_LIMIT,
  COMPUTE_UNIT_PRICE,
  CACHE_NEW_MARKETS,
  TAKE_PROFIT,
  STOP_LOSS,
  BUY_SLIPPAGE,
  SELL_SLIPPAGE,
  PRICE_CHECK_DURATION,
  PRICE_CHECK_INTERVAL,
  SNIPE_LIST_REFRESH_INTERVAL,
  TRANSACTION_EXECUTOR,
  CUSTOM_FEE,
  FILTER_CHECK_INTERVAL,
  FILTER_CHECK_DURATION,
  CONSECUTIVE_FILTER_MATCHES,
  MAX_TOKENS_AT_THE_TIME,
  CHECK_IF_MINT_IS_RENOUNCED,
  CHECK_IF_FREEZABLE,
  CHECK_IF_BURNED,
  CHECK_IF_MUTABLE,
  CHECK_IF_SOCIALS,
  TRAILING_STOP_LOSS,
  SKIP_SELLING_IF_LOST_MORE_THAN,
  MAX_LAG,
  MAX_PRE_SWAP_VOLUME_IN_QUOTE,
  MAX_PRE_SWAP_VOLUME_RAW,
  CHECK_HOLDERS,
  CHECK_ABNORMAL_DISTRIBUTION,
  CHECK_TOKEN_DISTRIBUTION,
  TELEGRAM_CHAT_ID,
  BLACKLIST_REFRESH_INTERVAL,
  MACD_SHORT_PERIOD,
  MACD_LONG_PERIOD,
  MACD_SIGNAL_PERIOD,
  RSI_PERIOD,
  TELEGRAM_BOT_TOKEN,
  AUTO_SELL_WITHOUT_SELL_SIGNAL,
  BUY_SIGNAL_TIME_TO_WAIT,
  BUY_SIGNAL_PRICE_INTERVAL,
  BUY_SIGNAL_FRACTION_TIME_TO_WAIT,
  BUY_SIGNAL_LOW_VOLUME_THRESHOLD,
  USE_TELEGRAM,
  USE_TA,
  ENABLE_PUMPFUN,
} from './helpers';
import type { PumpfunPoolEventPayload } from './helpers';
import { WarpTransactionExecutor } from './transactions/warp-transaction-executor';
import { JitoTransactionExecutor } from './transactions/jito-rpc-transaction-executor';
import { TechnicalAnalysisCache } from './cache/technical-analysis.cache';

const connection = new Connection(RPC_ENDPOINT, {
  wsEndpoint: RPC_WEBSOCKET_ENDPOINT,
  commitment: COMMITMENT_LEVEL,
});

type ResolvedMaxPreSwapVolume = {
  raw: BN;
  display: string;
};

function resolveMaxPreSwapVolume(quoteToken: Token): ResolvedMaxPreSwapVolume {
  const quoteThreshold = MAX_PRE_SWAP_VOLUME_IN_QUOTE?.trim();
  const rawThreshold = MAX_PRE_SWAP_VOLUME_RAW?.trim();

  if (quoteThreshold && rawThreshold) {
    logger.warn(
      'Both MAX_PRE_SWAP_VOLUME_IN_QUOTE and MAX_PRE_SWAP_VOLUME are set; using the quote-denominated value.',
    );
  }

  if (quoteThreshold) {
    const amount = new TokenAmount(quoteToken, quoteThreshold, false);

    return {
      raw: amount.raw,
      display: `${quoteThreshold} ${quoteToken.symbol} (${amount.raw.toString()} raw units)`,
    };
  }

  if (rawThreshold) {
    if (rawThreshold.startsWith('-')) {
      logger.warn('MAX_PRE_SWAP_VOLUME cannot be negative; defaulting to zero');
    } else if (/^\d+$/.test(rawThreshold)) {
      const rawValue = new BN(rawThreshold);
      const approx = new TokenAmount(quoteToken, rawValue, true);

      return {
        raw: rawValue,
        display: `${rawValue.toString()} raw units (~${approx.toFixed()} ${quoteToken.symbol})`,
      };
    } else {
      try {
        const amount = new TokenAmount(quoteToken, rawThreshold, false);
        logger.warn(
          `MAX_PRE_SWAP_VOLUME should be an integer raw amount. Interpreting "${rawThreshold}" as ${quoteToken.symbol}.`,
        );

        return {
          raw: amount.raw,
          display: `${rawThreshold} ${quoteToken.symbol} (${amount.raw.toString()} raw units)`,
        };
      } catch (error) {
        logger.error({ err: error, rawThreshold }, 'Invalid MAX_PRE_SWAP_VOLUME value; defaulting to zero');
      }
    }
  }

  const zero = new BN(0);
  const approx = new TokenAmount(quoteToken, zero, true);

  return {
    raw: zero,
    display: `${zero.toString()} raw units (~${approx.toFixed()} ${quoteToken.symbol})`,
  };
}

function printDetails(
  wallet: Keypair,
  quoteToken: Token,
  bot: Bot,
  maxPreSwapVolume: ResolvedMaxPreSwapVolume,
) {
  logger.info(`  
                                        ..   :-===++++-     
                                .-==+++++++- =+++++++++-    
            ..:::--===+=.=:     .+++++++++++:=+++++++++:    
    .==+++++++++++++++=:+++:    .+++++++++++.=++++++++-.    
    .-+++++++++++++++=:=++++-   .+++++++++=:.=+++++-::-.    
     -:+++++++++++++=:+++++++-  .++++++++-:- =+++++=-:      
      -:++++++=++++=:++++=++++= .++++++++++- =+++++:        
       -:++++-:=++=:++++=:-+++++:+++++====--:::::::.        
        ::=+-:::==:=+++=::-:--::::::::::---------::.        
         ::-:  .::::::::.  --------:::..                    
          :-    .:.-:::.                                    

          WARP DRIVE ACTIVATED 🚀🐟
          Made with ❤️ by humans.
  `);

  const botConfig = bot.config;

  logger.info('------- CONFIGURATION START -------');
  logger.info(`Wallet: ${wallet.publicKey.toString()}`);

  logger.info('- Bot -');
  logger.info(`Using transaction executor: ${TRANSACTION_EXECUTOR}`);

  if (bot.isWarp || bot.isJito) {
    logger.info(`${TRANSACTION_EXECUTOR} fee: ${CUSTOM_FEE}`);
  } else {
    logger.info(`Compute Unit limit: ${botConfig.unitLimit}`);
    logger.info(`Compute Unit price (micro lamports): ${botConfig.unitPrice}`);
  }

  logger.info(`Max tokens at the time: ${botConfig.maxTokensAtTheTime}`);
  logger.info(`Pre load existing markets: ${PRE_LOAD_EXISTING_MARKETS}`);
  logger.info(`Cache new markets: ${CACHE_NEW_MARKETS}`);
  logger.info(`Log level: ${LOG_LEVEL}`);
  logger.info(`Max lag: ${MAX_LAG}`);
  logger.info(`Max pre swap volume: ${maxPreSwapVolume.display}`);
  logger.info(`Pump.fun listener enabled: ${botConfig.enablePumpfun}`);
  logger.info(`Telegram notifications: ${botConfig.useTelegram}`);

  if (botConfig.useTelegram) {
    logger.info(`Telegram chat id: ${botConfig.telegramChatId}`);
  }

  logger.info('- Buy -');
  logger.info(`Buy amount: ${botConfig.quoteAmount.toFixed()} ${botConfig.quoteToken.name}`);
  logger.info(`Auto buy delay: ${botConfig.autoBuyDelay} ms`);
  logger.info(`Max buy retries: ${botConfig.maxBuyRetries}`);
  logger.info(`Buy amount (${quoteToken.symbol}): ${botConfig.quoteAmount.toFixed()}`);
  logger.info(`Buy slippage: ${botConfig.buySlippage}%`);

  logger.info('- Sell -');
  logger.info(`Auto sell: ${AUTO_SELL}`);
  logger.info(`Auto sell delay: ${botConfig.autoSellDelay} ms`);
  logger.info(`Max sell retries: ${botConfig.maxSellRetries}`);
  logger.info(`Sell slippage: ${botConfig.sellSlippage}%`);
  logger.info(`Price check interval (PRICE_CHECK_INTERVAL): ${botConfig.priceCheckInterval} ms`);
  logger.info(`Price check duration (PRICE_CHECK_DURATION): ${botConfig.priceCheckDuration} ms`);
  logger.info(`Take profit: ${botConfig.takeProfit}%`);
  logger.info(`Stop loss: ${botConfig.stopLoss}%`);
  logger.info(`Trailing stop loss: ${botConfig.trailingStopLoss}`);
  logger.info(`Skip selling if lost more than: ${botConfig.skipSellingIfLostMoreThan}%`);

  logger.info('- Snipe list -');
  logger.info(`Snipe list: ${botConfig.useSnipeList}`);
  logger.info(`Snipe list refresh interval: ${SNIPE_LIST_REFRESH_INTERVAL} ms`);

  if (botConfig.useSnipeList) {
    logger.info('- Filters -');
    logger.info(`Filters are disabled when snipe list is on`);
  } else {
    logger.info('- Filters -');
    logger.info(`Filter check interval: ${botConfig.filterCheckInterval} ms`);
    logger.info(`Filter check duration: ${botConfig.filterCheckDuration} ms`);
    logger.info(`Consecutive filter matches: ${botConfig.consecutiveMatchCount}`);
    logger.info(`Check renounced: ${CHECK_IF_MINT_IS_RENOUNCED}`);
    logger.info(`Check freezable: ${CHECK_IF_FREEZABLE}`);
    logger.info(`Check burned: ${CHECK_IF_BURNED}`);
    logger.info(`Check mutable: ${CHECK_IF_MUTABLE}`);
    logger.info(`Check socials: ${CHECK_IF_SOCIALS}`);
    logger.info(`Min pool size: ${botConfig.minPoolSize.toFixed()}`);
    logger.info(`Max pool size: ${botConfig.maxPoolSize.toFixed()}`);
  }

  logger.info(`Check Holders: ${botConfig.checkHolders}`);    
  logger.info(`Check Token Distribution: ${botConfig.checkTokenDistribution}`);
  logger.info(`Check Abnormal Distribution: ${botConfig.checkAbnormalDistribution}`);
  logger.info(`Blacklist refresh interval: ${BLACKLIST_REFRESH_INTERVAL}`);

  logger.info(`Technical analysis enabled: ${botConfig.useTechnicalAnalysis}`);

  if (botConfig.useTechnicalAnalysis) {
    logger.info(`Buy signal MACD: ${botConfig.MACDShortPeriod}/${botConfig.MACDLongPeriod}/${botConfig.MACDSignalPeriod}`);
    logger.info(`Buy signal RSI: ${botConfig.RSIPeriod}`);
  }
  
  logger.info('------- CONFIGURATION END -------');

  logger.info('Bot is running! Press CTRL + C to stop it.');
}

const runListener = async () => {
  logger.level = LOG_LEVEL;
  logger.info('Bot is starting...');

  const marketCache = new MarketCache(connection);
  const poolCache = new PoolCache();
  await poolCache.init();
  const technicalAnalysisCache = new TechnicalAnalysisCache();

  let txExecutor: TransactionExecutor;

  switch (TRANSACTION_EXECUTOR) {
    case 'warp': {
      txExecutor = new WarpTransactionExecutor(CUSTOM_FEE);
      break;
    }
    case 'jito': {
      txExecutor = new JitoTransactionExecutor(CUSTOM_FEE, connection);
      break;
    }
    default: {
      txExecutor = new DefaultTransactionExecutor(connection);
      break;
    }
  }

  const wallet = getWallet(PRIVATE_KEY.trim());
  const quoteToken = getToken(QUOTE_MINT);
  const botConfig = <BotConfig>{
    wallet,
    quoteAta: getAssociatedTokenAddressSync(quoteToken.mint, wallet.publicKey),
    minPoolSize: new TokenAmount(quoteToken, MIN_POOL_SIZE, false),
    maxPoolSize: new TokenAmount(quoteToken, MAX_POOL_SIZE, false),
    quoteToken,
    quoteAmount: new TokenAmount(quoteToken, QUOTE_AMOUNT, false),
    maxTokensAtTheTime: MAX_TOKENS_AT_THE_TIME,
    useSnipeList: USE_SNIPE_LIST,
    autoSell: AUTO_SELL,
    autoSellDelay: AUTO_SELL_DELAY,
    maxSellRetries: MAX_SELL_RETRIES,
    autoBuyDelay: AUTO_BUY_DELAY,
    maxBuyRetries: MAX_BUY_RETRIES,
    unitLimit: COMPUTE_UNIT_LIMIT,
    unitPrice: COMPUTE_UNIT_PRICE,
    takeProfit: TAKE_PROFIT,
    stopLoss: STOP_LOSS,
    trailingStopLoss: TRAILING_STOP_LOSS,
    skipSellingIfLostMoreThan: SKIP_SELLING_IF_LOST_MORE_THAN,
    buySlippage: BUY_SLIPPAGE,
    sellSlippage: SELL_SLIPPAGE,
    priceCheckInterval: PRICE_CHECK_INTERVAL,
    priceCheckDuration: PRICE_CHECK_DURATION,
    filterCheckInterval: FILTER_CHECK_INTERVAL,
    filterCheckDuration: FILTER_CHECK_DURATION,
    consecutiveMatchCount: CONSECUTIVE_FILTER_MATCHES,
    checkHolders:CHECK_HOLDERS,
    checkTokenDistribution:CHECK_TOKEN_DISTRIBUTION,
    checkAbnormalDistribution:CHECK_ABNORMAL_DISTRIBUTION,
    telegramChatId:TELEGRAM_CHAT_ID,
    telegramBotToken: TELEGRAM_BOT_TOKEN,
    blacklistRefreshInterval: BLACKLIST_REFRESH_INTERVAL,
    MACDLongPeriod: MACD_LONG_PERIOD,
    MACDShortPeriod: MACD_SHORT_PERIOD,
    MACDSignalPeriod: MACD_SIGNAL_PERIOD,
    RSIPeriod: RSI_PERIOD,
    autoSellWithoutSellSignal: AUTO_SELL_WITHOUT_SELL_SIGNAL,
    buySignalTimeToWait: BUY_SIGNAL_TIME_TO_WAIT,
    buySignalPriceInterval: BUY_SIGNAL_PRICE_INTERVAL,
    buySignalFractionPercentageTimeToWait: BUY_SIGNAL_FRACTION_TIME_TO_WAIT,
    buySignalLowVolumeThreshold: BUY_SIGNAL_LOW_VOLUME_THRESHOLD,
    useTelegram: USE_TELEGRAM,
    useTechnicalAnalysis: USE_TA,
    enablePumpfun: ENABLE_PUMPFUN,
  };

  const bot = new Bot(connection, marketCache, poolCache, txExecutor, technicalAnalysisCache, botConfig);
  const valid = await bot.validate();

  if (!valid) {
    logger.info('Bot is exiting...');
    process.exit(1);
  }

  if (PRE_LOAD_EXISTING_MARKETS) {
    await marketCache.init({ quoteToken });
  }

  const runTimestamp = BigInt(Math.floor(new Date().getTime() / 1000));
  const listeners = new Listeners(connection);
  await listeners.start({
    walletPublicKey: wallet.publicKey,
    quoteToken,
    autoSell: AUTO_SELL,
    cacheNewMarkets: CACHE_NEW_MARKETS,
    enablePumpfun: ENABLE_PUMPFUN,
  });

  if (AUTO_SELL) {
    try {
      const { value: existingTokenAccounts } = await connection.getTokenAccountsByOwner(wallet.publicKey, {
        programId: TOKEN_PROGRAM_ID,
      });

      const walletMints = new Set<string>();

      for (const { pubkey, account } of existingTokenAccounts) {
        const accountData = AccountLayout.decode(account.data) as RawAccount;
        const mint = accountData.mint.toString();

        if (accountData.mint.equals(quoteToken.mint)) {
          continue;
        }

        const balance = BigInt(accountData.amount.toString());
        if (balance === 0n) {
          continue;
        }

        walletMints.add(mint);

        const cachedPool = await poolCache.get(mint);

        if (!cachedPool) {
          logger.trace({ mint }, 'Skipping resume for token without cached pool data');
          continue;
        }

        if (cachedPool.sold) {
          logger.trace({ mint }, 'Skipping resume for token already marked as sold');
          continue;
        }

        logger.info({ mint, account: pubkey.toBase58() }, 'Resuming sell monitoring for existing position');
        void bot.sell(pubkey, accountData);
      }

      for (const snapshot of poolCache.getUnsold()) {
        const mint = snapshot.baseMint.toBase58();
        if (walletMints.has(mint)) {
          continue;
        }

        logger.debug({ mint }, 'Removing cached position because wallet token account is missing');
        await poolCache.remove(mint);
      }

    } catch (error) {
      logger.error({ error }, 'Failed to resume monitoring existing token positions');
    }
  }

  const maxPreSwapVolume = resolveMaxPreSwapVolume(quoteToken);
  const maxPreSwapVolumeRaw = maxPreSwapVolume.raw;
  const sanitizedMaxLag = Number.isFinite(MAX_LAG) ? MAX_LAG : 0;
  const maxLagEnabled = sanitizedMaxLag !== 0;
  const maxLagBigInt = BigInt(Math.max(0, Math.trunc(sanitizedMaxLag)));
  const maxSafeLag = BigInt(Number.MAX_SAFE_INTEGER);
<<<<<<< HEAD
  const seenRaydiumMints = new Set<string>();
=======
>>>>>>> 05109b20
  const seenPumpfunMints = new Set<string>();

  listeners.on('market', (updatedAccountInfo: KeyedAccountInfo) => {
    const marketState = MARKET_STATE_LAYOUT_V3.decode(updatedAccountInfo.accountInfo.data);
    marketCache.save(updatedAccountInfo.accountId.toString(), marketState);
  });

  listeners.on('pool', async (updatedAccountInfo: KeyedAccountInfo) => {
    const poolState = LIQUIDITY_STATE_LAYOUT_V4.decode(
      updatedAccountInfo.accountInfo.data,
    ) as LiquidityStateV4;
    const poolMint = poolState.baseMint.toString();

    if (await poolCache.get(poolMint)) {
      seenRaydiumMints.add(poolMint);
      return;
    }

    if (seenRaydiumMints.has(poolMint)) {
      return;
    }


  const evaluateRaydiumPool = (poolState: LiquidityStateV4, poolMint: string): RaydiumEvaluationResult => {
    const poolOpenTime = BigInt(poolState.poolOpenTime.toString());
    const totalSwapVolume = poolState.swapBaseInAmount
      .add(poolState.swapBaseOutAmount)
      .add(poolState.swapQuoteInAmount)
      .add(poolState.swapQuoteOutAmount);

    const hasSwaps = !totalSwapVolume.eqn(0);
    const quoteSwapVolume = poolState.swapQuoteInAmount.add(poolState.swapQuoteOutAmount);
    const poolOpenTimeIsSentinel = poolOpenTime <= 0n;

    if (!poolOpenTimeIsSentinel && poolOpenTime < runTimestamp) {
<<<<<<< HEAD
      seenRaydiumMints.add(poolMint);
=======
>>>>>>> 05109b20
      logger.trace({ mint: poolMint }, 'Skipping pool created before bot started');
      return { shouldProcess: false };
    }

    if (hasSwaps) {
      if (maxPreSwapVolumeRaw.isZero()) {
        seenRaydiumMints.add(poolMint);
        logger.trace({ mint: poolMint }, 'Skipping pool because swaps already occurred');
        return { shouldProcess: false };
      }

      if (quoteSwapVolume.gt(maxPreSwapVolumeRaw)) {
<<<<<<< HEAD
        seenRaydiumMints.add(poolMint);
=======
>>>>>>> 05109b20
        logger.trace(
          {
            mint: poolMint,
            totalSwapVolume: totalSwapVolume.toString(),
            quoteSwapVolume: quoteSwapVolume.toString(),
            maxPreSwapVolume: maxPreSwapVolumeRaw.toString(),
          },
          'Skipping pool because swaps already occurred',
        );
        return { shouldProcess: false };
      }

      logger.trace(
        {
          mint: poolMint,
          totalSwapVolume: totalSwapVolume.toString(),
          quoteSwapVolume: quoteSwapVolume.toString(),
          maxPreSwapVolume: maxPreSwapVolumeRaw.toString(),
        },
        'Pool has swaps within allowed threshold; continuing',
      );
    }

    const currentTimestamp = BigInt(Math.floor(new Date().getTime() / 1000));
    let poolAge = 0n;

    if (!poolOpenTimeIsSentinel) {
      const rawAge = currentTimestamp - poolOpenTime;
      poolAge = rawAge > 0n ? rawAge : 0n;
    }

    if (maxLagEnabled) {
      if (poolOpenTimeIsSentinel) {
        seenRaydiumMints.add(poolMint);
        logger.trace({ mint: poolMint }, 'Skipping pool with invalid open time');
        return { shouldProcess: false };
      }

      if (poolAge > maxLagBigInt) {
<<<<<<< HEAD
        seenRaydiumMints.add(poolMint);
        logger.trace({ mint: poolMint, lag: poolAge.toString() }, 'Lag too high');
        return;
=======
        logger.trace(
          { mint: poolMint, poolAge: poolAge.toString(), maxLag: maxLagBigInt.toString() },
          'Skipping pool because lag too high',
        );
        return { shouldProcess: false };
      }
    }

    const safeLag = poolAge > maxSafeLag ? Number.MAX_SAFE_INTEGER : Number(poolAge);

    return { shouldProcess: true, lagSeconds: safeLag, poolAge };
  };

  type PumpfunEvaluationResult =
    | { shouldProcess: false }
    | { shouldProcess: true; lagSeconds: number; poolAge: bigint };

  const seenPumpfunMints = new Set<string>();

  const evaluatePumpfunPool = (
    payload: PumpfunPoolEventPayload,
    mint: string,
  ): PumpfunEvaluationResult => {
    if (payload.state.complete) {
      logger.trace({ mint }, 'Skipping pump.fun pool because bonding curve is complete');
      return { shouldProcess: false };
    }

    const goLiveUnixTime = BigInt(payload.state.goLiveUnixTime);
    const goLiveIsSentinel = goLiveUnixTime <= 0n;

    if (!goLiveIsSentinel && goLiveUnixTime < runTimestamp) {
      logger.trace({ mint }, 'Skipping pump.fun pool created before bot started');
      return { shouldProcess: false };
    }

    const currentTimestamp = BigInt(Math.floor(new Date().getTime() / 1000));
    let poolAge = 0n;

    if (!goLiveIsSentinel) {
      const rawAge = currentTimestamp - goLiveUnixTime;
      poolAge = rawAge > 0n ? rawAge : 0n;
    }

    if (maxLagEnabled) {
      if (goLiveIsSentinel) {
        logger.trace({ mint }, 'Skipping pump.fun pool with invalid go live time');
        return { shouldProcess: false };
      }

      if (poolAge > maxLagBigInt) {
        logger.trace(
          { mint, poolAge: poolAge.toString(), maxLag: maxLagBigInt.toString() },
          'Skipping pump.fun pool because lag too high',
        );
        return { shouldProcess: false };
>>>>>>> 05109b20
      }
    }

    const safeLag = poolAge > maxSafeLag ? Number.MAX_SAFE_INTEGER : Number(poolAge);

<<<<<<< HEAD
    const snapshot = createRaydiumPoolSnapshot(updatedAccountInfo.accountId.toString(), poolState);
    await poolCache.save(snapshot, updatedAccountInfo.accountInfo.data);

    seenRaydiumMints.add(poolMint);
    logger.trace({ mint: poolMint, lag: poolAge.toString() }, 'Lag within threshold');
    await bot.buy(snapshot, safeLag);
=======
    return { shouldProcess: true, lagSeconds: safeLag, poolAge };
  };

  listeners.on('market', (updatedAccountInfo: KeyedAccountInfo) => {
    const marketState = MARKET_STATE_LAYOUT_V3.decode(updatedAccountInfo.accountInfo.data);
    marketCache.save(updatedAccountInfo.accountId.toString(), marketState);
  });

  listeners.on('pool', async (updatedAccountInfo: KeyedAccountInfo) => {
    const poolState = LIQUIDITY_STATE_LAYOUT_V4.decode(
      updatedAccountInfo.accountInfo.data,
    ) as LiquidityStateV4;
    const poolMint = poolState.baseMint.toString();

    if (await poolCache.get(poolMint)) {
      return;
    }

    if (seenRaydiumMints.has(poolMint)) {
      return;
    }

    const evaluation = evaluateRaydiumPool(poolState, poolMint);

    if (!evaluation.shouldProcess) {
      seenRaydiumMints.add(poolMint);
      return;
    }

    const snapshot = createRaydiumPoolSnapshot(updatedAccountInfo.accountId.toString(), poolState);
    seenRaydiumMints.add(poolMint);
    await poolCache.save(snapshot, updatedAccountInfo.accountInfo.data);

    logger.trace(`Lag: ${evaluation.poolAge.toString()} sec`);
    await bot.buy(snapshot, evaluation.lagSeconds);
>>>>>>> 05109b20
  });

  listeners.on('wallet', async (updatedAccountInfo: KeyedAccountInfo) => {
    const accountData = AccountLayout.decode(updatedAccountInfo.accountInfo.data);

    if (accountData.mint.equals(quoteToken.mint)) {
      return;
    }

    await bot.sell(updatedAccountInfo.accountId, accountData);
  });

  if (ENABLE_PUMPFUN) {
    listeners.on('pumpfunPool', async (payload: PumpfunPoolEventPayload) => {
      const mint = payload.mint.toBase58();

      if (await poolCache.get(mint)) {
        return;
      }

      if (seenPumpfunMints.has(mint)) {
        return;
      }

      if (payload.state.complete) {
        seenPumpfunMints.add(mint);
        logger.trace({ mint }, 'Skipping pump.fun pool because bonding curve is complete');
        return;
      }

      const goLiveUnixTime = BigInt(payload.state.goLiveUnixTime);
      const goLiveIsSentinel = goLiveUnixTime <= 0n;

      if (!goLiveIsSentinel && goLiveUnixTime < runTimestamp) {
        seenPumpfunMints.add(mint);
        logger.trace({ mint }, 'Skipping pump.fun pool created before bot started');
        return;
      }

      const currentTimestamp = BigInt(Math.floor(new Date().getTime() / 1000));
      let poolAge = 0n;

      if (!goLiveIsSentinel) {
        const rawAge = currentTimestamp - goLiveUnixTime;
        poolAge = rawAge > 0n ? rawAge : 0n;
      }

      if (maxLagEnabled) {
        if (goLiveIsSentinel) {
          seenPumpfunMints.add(mint);
          logger.trace({ mint }, 'Skipping pump.fun pool with invalid go live time');
          return;
        }

        if (poolAge > maxLagBigInt) {
          seenPumpfunMints.add(mint);
<<<<<<< HEAD
          logger.trace({ mint, lag: poolAge.toString() }, 'Pump.fun lag too high');
=======
          logger.trace(`Pump.fun lag too high: ${poolAge.toString()} sec`);
>>>>>>> 05109b20
          return;
        }
      }

      const safeLag = poolAge > maxSafeLag ? Number.MAX_SAFE_INTEGER : Number(poolAge);

      seenPumpfunMints.add(mint);
<<<<<<< HEAD
      logger.trace({ mint, lag: poolAge.toString() }, 'Pump.fun lag within threshold');
      await bot.handlePumpfunPool(payload, safeLag);
=======
      logger.trace(`Pump.fun lag: ${poolAge.toString()} sec`);
      await bot.handlePumpfunPool(payload, safeLag);

>>>>>>> 05109b20
    });
  }

  printDetails(wallet, quoteToken, bot, maxPreSwapVolume);
};

runListener();<|MERGE_RESOLUTION|>--- conflicted
+++ resolved
@@ -413,10 +413,7 @@
   const maxLagEnabled = sanitizedMaxLag !== 0;
   const maxLagBigInt = BigInt(Math.max(0, Math.trunc(sanitizedMaxLag)));
   const maxSafeLag = BigInt(Number.MAX_SAFE_INTEGER);
-<<<<<<< HEAD
   const seenRaydiumMints = new Set<string>();
-=======
->>>>>>> 05109b20
   const seenPumpfunMints = new Set<string>();
 
   listeners.on('market', (updatedAccountInfo: KeyedAccountInfo) => {
@@ -452,10 +449,8 @@
     const poolOpenTimeIsSentinel = poolOpenTime <= 0n;
 
     if (!poolOpenTimeIsSentinel && poolOpenTime < runTimestamp) {
-<<<<<<< HEAD
       seenRaydiumMints.add(poolMint);
-=======
->>>>>>> 05109b20
+
       logger.trace({ mint: poolMint }, 'Skipping pool created before bot started');
       return { shouldProcess: false };
     }
@@ -468,10 +463,7 @@
       }
 
       if (quoteSwapVolume.gt(maxPreSwapVolumeRaw)) {
-<<<<<<< HEAD
         seenRaydiumMints.add(poolMint);
-=======
->>>>>>> 05109b20
         logger.trace(
           {
             mint: poolMint,
@@ -511,11 +503,9 @@
       }
 
       if (poolAge > maxLagBigInt) {
-<<<<<<< HEAD
         seenRaydiumMints.add(poolMint);
         logger.trace({ mint: poolMint, lag: poolAge.toString() }, 'Lag too high');
         return;
-=======
         logger.trace(
           { mint: poolMint, poolAge: poolAge.toString(), maxLag: maxLagBigInt.toString() },
           'Skipping pool because lag too high',
@@ -572,56 +562,18 @@
           'Skipping pump.fun pool because lag too high',
         );
         return { shouldProcess: false };
->>>>>>> 05109b20
       }
     }
 
     const safeLag = poolAge > maxSafeLag ? Number.MAX_SAFE_INTEGER : Number(poolAge);
 
-<<<<<<< HEAD
     const snapshot = createRaydiumPoolSnapshot(updatedAccountInfo.accountId.toString(), poolState);
     await poolCache.save(snapshot, updatedAccountInfo.accountInfo.data);
 
     seenRaydiumMints.add(poolMint);
     logger.trace({ mint: poolMint, lag: poolAge.toString() }, 'Lag within threshold');
     await bot.buy(snapshot, safeLag);
-=======
-    return { shouldProcess: true, lagSeconds: safeLag, poolAge };
-  };
-
-  listeners.on('market', (updatedAccountInfo: KeyedAccountInfo) => {
-    const marketState = MARKET_STATE_LAYOUT_V3.decode(updatedAccountInfo.accountInfo.data);
-    marketCache.save(updatedAccountInfo.accountId.toString(), marketState);
-  });
-
-  listeners.on('pool', async (updatedAccountInfo: KeyedAccountInfo) => {
-    const poolState = LIQUIDITY_STATE_LAYOUT_V4.decode(
-      updatedAccountInfo.accountInfo.data,
-    ) as LiquidityStateV4;
-    const poolMint = poolState.baseMint.toString();
-
-    if (await poolCache.get(poolMint)) {
-      return;
-    }
-
-    if (seenRaydiumMints.has(poolMint)) {
-      return;
-    }
-
-    const evaluation = evaluateRaydiumPool(poolState, poolMint);
-
-    if (!evaluation.shouldProcess) {
-      seenRaydiumMints.add(poolMint);
-      return;
-    }
-
-    const snapshot = createRaydiumPoolSnapshot(updatedAccountInfo.accountId.toString(), poolState);
-    seenRaydiumMints.add(poolMint);
-    await poolCache.save(snapshot, updatedAccountInfo.accountInfo.data);
-
-    logger.trace(`Lag: ${evaluation.poolAge.toString()} sec`);
-    await bot.buy(snapshot, evaluation.lagSeconds);
->>>>>>> 05109b20
+
   });
 
   listeners.on('wallet', async (updatedAccountInfo: KeyedAccountInfo) => {
@@ -678,11 +630,8 @@
 
         if (poolAge > maxLagBigInt) {
           seenPumpfunMints.add(mint);
-<<<<<<< HEAD
           logger.trace({ mint, lag: poolAge.toString() }, 'Pump.fun lag too high');
-=======
-          logger.trace(`Pump.fun lag too high: ${poolAge.toString()} sec`);
->>>>>>> 05109b20
+
           return;
         }
       }
@@ -690,14 +639,9 @@
       const safeLag = poolAge > maxSafeLag ? Number.MAX_SAFE_INTEGER : Number(poolAge);
 
       seenPumpfunMints.add(mint);
-<<<<<<< HEAD
       logger.trace({ mint, lag: poolAge.toString() }, 'Pump.fun lag within threshold');
       await bot.handlePumpfunPool(payload, safeLag);
-=======
-      logger.trace(`Pump.fun lag: ${poolAge.toString()} sec`);
-      await bot.handlePumpfunPool(payload, safeLag);
-
->>>>>>> 05109b20
+
     });
   }
 
